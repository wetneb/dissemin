
{% extends "dissemin/root_skeleton.html" %}

{% load static %}
{% load i18n %}
{% load socialaccount %}
{% load users %}

{% block opengraph %}
    <meta name="description" content="{% trans "Dissemin detects papers behind pay-walls and invites their authors to upload them in one click to an open repository." %}">
    <meta name="twitter:card" content="summary" />
    <meta name="twitter:creator" content="@disseminOA" />
    <meta property="og:type" content="website" />
    <meta property="og:title" content='{% block headTitle %}{% endblock %} - Dissemin' />
    <meta property="og:description" content="{% trans "Dissemin detects papers behind pay-walls and invites their authors to upload them in one click to an open repository." %}" />
    <meta property="og:url" content="{{ request.get_full_path }}" />
    <meta property="og:image" content="{% static "favicon/apple-icon-57x57.png" %}" />
{% endblock %}

{% block body %}
<div id="wrapper">
    <div id="header">
<<<<<<< HEAD
        <nav class="navbar navbar-default">
            <div class="container-fluid">
                <div class="navbar-header">
                    <button type="button" class="navbar-toggle collapsed" data-toggle="collapse" data-target="#navbar-collapse" aria-expanded="false">
                        <span class="sr-only">{% trans "Toggle navigation" %}</span>
                        <span class="icon-bar"></span>
                        <span class="icon-bar"></span>
                        <span class="icon-bar"></span>
                    </button>
                    <h1><a class="navbar-brand" href="/">
                        <img src="{% static "favicon/android-icon-192x192.png" %}" alt={% trans "Logo" %}/>
                        Dissemin
                    </a></h1>
                </div>
                <div class="collapse navbar-collapse" id="navbar-collapse">
                    <ul class="nav navbar-nav navbar-right">
                        <li class="navbarFlexLast">
                            <form action="{% url 'set_language' %}" method="post" id="change-lang-form" class="navbar-form">
                                {% csrf_token %}
                                <label for="set-language" class="sr-only">{% trans "Language" %}</label>
                                <select name="language" id="set-language" class="form-control">
                                    {% get_available_languages as LANGUAGES %}
                                    {% get_language_info_list for LANGUAGES as languages %}
                                    {% for language in languages %}
                                        <option value="{{ language.code }}"{% if language.code == LANGUAGE_CODE %} selected="selected"{% endif %}>{{ language.name_local.title }}</option>
                                    {% endfor %}
                                </select>
                                <noscript>
                                    <input type="submit" value="{% trans "Translate" %}"/>
                                </noscript>
                            </form>
                        </li>

                        <li><a href="{% url 'faq' %}">{% trans "FAQ" %}</a></li>
                        {% if request.user.is_authenticated %}
                            <li class="dropdown">
                                <a href="#" class="dropdown-toggle" data-toggle="dropdown" role="button" aria-haspopup="true" aria-expanded="false"><span class="glyphicon glyphicon-user"></span>&nbsp; {{ request.user|fullname }} <span class="caret"></span></a>
                                <ul class="dropdown-menu">
                                    <li><a href="{% url 'my-profile' %}">{% trans "My profile" %}</a></li>
                                    <li><a href="{% url "list_deposits" %}">{% trans "My deposits" %}</a></li>
                                    <li><a href="{% url "my-todolist" %}">{% trans "My to-do list" %}</a></li>
                                    <li><a href="{% url "edit-global-preferences" %}">{% trans "Preferences" %}</a></li>
                                    <li><a href="#" onclick="$.ajax({ url: 'https://{{ ORCID_BASE_DOMAIN }}/userStatus.json?logUserOut=true', dataType: 'jsonp',
            success: function(result,status,xhr) {
                window.location.href = '{% url "account_logout" %}';
            },
            error: function (xhr, status, error) {
                window.location.href = '{% url "account_logout" %}';
            }
            })">{% trans "Logout" %}</a></li>
                                </ul>
=======
        <div id="menuItems">
            <nav class="navbar navbar-default">
                <div class="container-fluid">
                    <div class="navbar-header">
                        <button type="button" class="navbar-toggle collapsed" data-toggle="collapse" data-target="#navbar-collapse" aria-expanded="false">
                            <span class="sr-only">{% trans "Toggle navigation" %}</span>
                            <span class="icon-bar"></span>
                            <span class="icon-bar"></span>
                            <span class="icon-bar"></span>
                        </button>
                        <h1><a class="navbar-brand" href="/">
                            <img src="{% static "favicon/android-icon-192x192.png" %}" alt={% trans "Logo" %}/>
                            Dissemin
                        </a></h1>
                    </div>
                    <div class="collapse navbar-collapse" id="navbar-collapse">
                        <ul class="nav navbar-nav navbar-right">
                            <li class="navbarFlexLast">
                                <form action="{% url 'set_language' %}" method="post" id="change-lang-form" class="navbar-form">
                                    {% csrf_token %}
                                    <label for="set-language" class="sr-only">{% trans "Language" %}</label>
                                    <select name="language" id="set-language" class="form-control">
                                        {% get_available_languages as LANGUAGES %}
                                        {% get_language_info_list for LANGUAGES as languages %}
                                        {% for language in languages %}
                                            <option value="{{ language.code }}"{% if language.code == LANGUAGE_CODE %} selected="selected"{% endif %}>{{ language.name_local.title }}</option>
                                        {% endfor %}
                                    </select>
                                    <noscript>
                                        <input type="submit" value="{% trans "Translate" %}"/>
                                    </noscript>
                                </form>
>>>>>>> 28d4c24b
                            </li>

                            <li><a href="{% url 'faq' %}">{% trans "FAQ" %}</a></li>
                            {% if request.user.is_authenticated %}
                                <li><a href="{% url 'my-profile' %}">{% trans "My profile" %}</a></li>
                                <li class="dropdown">
                                    <a href="#" class="dropdown-toggle" data-toggle="dropdown" role="button" aria-haspopup="true" aria-expanded="false"><span class="glyphicon glyphicon-user"></span>&nbsp; {{ request.user|fullname }} <span class="caret"></span></a>
                                    <ul class="dropdown-menu">
                                        <li><a href="{% url "edit-global-preferences" %}">{% trans "Preferences" %}</a></li>
                                        <li><a href="{% url "list_deposits" %}">{% trans "My deposits" %}</a></li>
                                        <li><a href="#" onclick="$.ajax({ url: 'https://{{ ORCID_BASE_DOMAIN }}/userStatus.json?logUserOut=true', dataType: 'jsonp',
                success: function(result,status,xhr) {
                    window.location.href = '{% url "account_logout" %}';
                },
                error: function (xhr, status, error) {
                    window.location.href = '{% url "account_logout" %}';
                }
                })">{% trans "Logout" %}</a></li>
                                    </ul>
                                </li>
                            {% else %}
                                <li><a href="{% url "account_login" %}?next={{ request.get_full_path |urlencode}}" rel="nofollow">{% trans "Login" %}</a></li>
                            {% endif %}
                        </ul>
                    </div>
                </div>
            </nav>
        </div>
    </div>
    <div id="content">
        {% if breadcrumbs %}
            {% include "dissemin/breadcrumbs.html" %}
        {% endif %}
        {% block content %}
        {% endblock %}
        <div class="push"></div>
    </div>
</div>
<div id="footer" class="container">
    <div id="subfooter" class="row">
        <div class="col-xs-12 col-sm-4 col-md-4 hidden-print">
            <ul>
                <li><a href="{% url 'faq' %}">{% trans "FAQ" %}</a></li>
                <li><a href="https://dev.dissem.in/api.html">{% trans "API" %}</a></li>
                <li><a href="{% url 'tos' %}">{% trans "Terms of Service" %}</a></li>
            </ul>
        </div>
        <div class="col-xs-12 col-sm-4 col-md-4 hidden-print">
            <ul>
                <li><a href="http://association.dissem.in/">{% trans "Who are we?" %}</a></li>
                <li><a href="http://association.dissem.in/#dons">{% trans "Donate" %}</a></li>
                <li><a href="{% url 'partners' %}">{% trans "Partners" %}</a></li>
            </ul>
        </div>
        <div class="col-xs-12 col-sm-4 col-md-4 footerContactInfos">
            <ul>
                <li><a href="mailto:hello@dissem.in">hello@dissem.in</a></li>
                <li><a href="https://twitter.com/disseminOA">@disseminOA</a></li>
                <li><a href="https://github.com/dissemin/dissemin" class="showHrefPrint">GitHub</a></li>
            </ul>
        </div>
    </div>
</div>

{% if settings.DISPLAY_BETA_RIBBON %}
<img style="position:absolute; top:0; left:0; border:0; opacity: 0.8; pointer-events: none;" src="{% static "img/beta-ribbon.png" %}" alt="Beta version" />
{% endif %}
{% endblock %}

{% block jsScriptRoot %}
    $(document).ready(function() {
        $('#set-language').select2({
            minimumResultsForSearch: Infinity,
            closeOnSelect: true,
        });
        $('#set-language').on('select2:select', function (e) {
            $('#change-lang-form').submit();
        });
    });
    {% block jsScript %}{% endblock %}
{% endblock %}
<|MERGE_RESOLUTION|>--- conflicted
+++ resolved
@@ -1,189 +1,135 @@
-
-{% extends "dissemin/root_skeleton.html" %}
-
-{% load static %}
-{% load i18n %}
-{% load socialaccount %}
-{% load users %}
-
-{% block opengraph %}
-    <meta name="description" content="{% trans "Dissemin detects papers behind pay-walls and invites their authors to upload them in one click to an open repository." %}">
-    <meta name="twitter:card" content="summary" />
-    <meta name="twitter:creator" content="@disseminOA" />
-    <meta property="og:type" content="website" />
-    <meta property="og:title" content='{% block headTitle %}{% endblock %} - Dissemin' />
-    <meta property="og:description" content="{% trans "Dissemin detects papers behind pay-walls and invites their authors to upload them in one click to an open repository." %}" />
-    <meta property="og:url" content="{{ request.get_full_path }}" />
-    <meta property="og:image" content="{% static "favicon/apple-icon-57x57.png" %}" />
-{% endblock %}
-
-{% block body %}
-<div id="wrapper">
-    <div id="header">
-<<<<<<< HEAD
-        <nav class="navbar navbar-default">
-            <div class="container-fluid">
-                <div class="navbar-header">
-                    <button type="button" class="navbar-toggle collapsed" data-toggle="collapse" data-target="#navbar-collapse" aria-expanded="false">
-                        <span class="sr-only">{% trans "Toggle navigation" %}</span>
-                        <span class="icon-bar"></span>
-                        <span class="icon-bar"></span>
-                        <span class="icon-bar"></span>
-                    </button>
-                    <h1><a class="navbar-brand" href="/">
-                        <img src="{% static "favicon/android-icon-192x192.png" %}" alt={% trans "Logo" %}/>
-                        Dissemin
-                    </a></h1>
-                </div>
-                <div class="collapse navbar-collapse" id="navbar-collapse">
-                    <ul class="nav navbar-nav navbar-right">
-                        <li class="navbarFlexLast">
-                            <form action="{% url 'set_language' %}" method="post" id="change-lang-form" class="navbar-form">
-                                {% csrf_token %}
-                                <label for="set-language" class="sr-only">{% trans "Language" %}</label>
-                                <select name="language" id="set-language" class="form-control">
-                                    {% get_available_languages as LANGUAGES %}
-                                    {% get_language_info_list for LANGUAGES as languages %}
-                                    {% for language in languages %}
-                                        <option value="{{ language.code }}"{% if language.code == LANGUAGE_CODE %} selected="selected"{% endif %}>{{ language.name_local.title }}</option>
-                                    {% endfor %}
-                                </select>
-                                <noscript>
-                                    <input type="submit" value="{% trans "Translate" %}"/>
-                                </noscript>
-                            </form>
-                        </li>
-
-                        <li><a href="{% url 'faq' %}">{% trans "FAQ" %}</a></li>
-                        {% if request.user.is_authenticated %}
-                            <li class="dropdown">
-                                <a href="#" class="dropdown-toggle" data-toggle="dropdown" role="button" aria-haspopup="true" aria-expanded="false"><span class="glyphicon glyphicon-user"></span>&nbsp; {{ request.user|fullname }} <span class="caret"></span></a>
-                                <ul class="dropdown-menu">
-                                    <li><a href="{% url 'my-profile' %}">{% trans "My profile" %}</a></li>
-                                    <li><a href="{% url "list_deposits" %}">{% trans "My deposits" %}</a></li>
-                                    <li><a href="{% url "my-todolist" %}">{% trans "My to-do list" %}</a></li>
-                                    <li><a href="{% url "edit-global-preferences" %}">{% trans "Preferences" %}</a></li>
-                                    <li><a href="#" onclick="$.ajax({ url: 'https://{{ ORCID_BASE_DOMAIN }}/userStatus.json?logUserOut=true', dataType: 'jsonp',
-            success: function(result,status,xhr) {
-                window.location.href = '{% url "account_logout" %}';
-            },
-            error: function (xhr, status, error) {
-                window.location.href = '{% url "account_logout" %}';
-            }
-            })">{% trans "Logout" %}</a></li>
-                                </ul>
-=======
-        <div id="menuItems">
-            <nav class="navbar navbar-default">
-                <div class="container-fluid">
-                    <div class="navbar-header">
-                        <button type="button" class="navbar-toggle collapsed" data-toggle="collapse" data-target="#navbar-collapse" aria-expanded="false">
-                            <span class="sr-only">{% trans "Toggle navigation" %}</span>
-                            <span class="icon-bar"></span>
-                            <span class="icon-bar"></span>
-                            <span class="icon-bar"></span>
-                        </button>
-                        <h1><a class="navbar-brand" href="/">
-                            <img src="{% static "favicon/android-icon-192x192.png" %}" alt={% trans "Logo" %}/>
-                            Dissemin
-                        </a></h1>
-                    </div>
-                    <div class="collapse navbar-collapse" id="navbar-collapse">
-                        <ul class="nav navbar-nav navbar-right">
-                            <li class="navbarFlexLast">
-                                <form action="{% url 'set_language' %}" method="post" id="change-lang-form" class="navbar-form">
-                                    {% csrf_token %}
-                                    <label for="set-language" class="sr-only">{% trans "Language" %}</label>
-                                    <select name="language" id="set-language" class="form-control">
-                                        {% get_available_languages as LANGUAGES %}
-                                        {% get_language_info_list for LANGUAGES as languages %}
-                                        {% for language in languages %}
-                                            <option value="{{ language.code }}"{% if language.code == LANGUAGE_CODE %} selected="selected"{% endif %}>{{ language.name_local.title }}</option>
-                                        {% endfor %}
-                                    </select>
-                                    <noscript>
-                                        <input type="submit" value="{% trans "Translate" %}"/>
-                                    </noscript>
-                                </form>
->>>>>>> 28d4c24b
-                            </li>
-
-                            <li><a href="{% url 'faq' %}">{% trans "FAQ" %}</a></li>
-                            {% if request.user.is_authenticated %}
-                                <li><a href="{% url 'my-profile' %}">{% trans "My profile" %}</a></li>
-                                <li class="dropdown">
-                                    <a href="#" class="dropdown-toggle" data-toggle="dropdown" role="button" aria-haspopup="true" aria-expanded="false"><span class="glyphicon glyphicon-user"></span>&nbsp; {{ request.user|fullname }} <span class="caret"></span></a>
-                                    <ul class="dropdown-menu">
-                                        <li><a href="{% url "edit-global-preferences" %}">{% trans "Preferences" %}</a></li>
-                                        <li><a href="{% url "list_deposits" %}">{% trans "My deposits" %}</a></li>
-                                        <li><a href="#" onclick="$.ajax({ url: 'https://{{ ORCID_BASE_DOMAIN }}/userStatus.json?logUserOut=true', dataType: 'jsonp',
-                success: function(result,status,xhr) {
-                    window.location.href = '{% url "account_logout" %}';
-                },
-                error: function (xhr, status, error) {
-                    window.location.href = '{% url "account_logout" %}';
-                }
-                })">{% trans "Logout" %}</a></li>
-                                    </ul>
-                                </li>
-                            {% else %}
-                                <li><a href="{% url "account_login" %}?next={{ request.get_full_path |urlencode}}" rel="nofollow">{% trans "Login" %}</a></li>
-                            {% endif %}
-                        </ul>
-                    </div>
-                </div>
-            </nav>
-        </div>
-    </div>
-    <div id="content">
-        {% if breadcrumbs %}
-            {% include "dissemin/breadcrumbs.html" %}
-        {% endif %}
-        {% block content %}
-        {% endblock %}
-        <div class="push"></div>
-    </div>
-</div>
-<div id="footer" class="container">
-    <div id="subfooter" class="row">
-        <div class="col-xs-12 col-sm-4 col-md-4 hidden-print">
-            <ul>
-                <li><a href="{% url 'faq' %}">{% trans "FAQ" %}</a></li>
-                <li><a href="https://dev.dissem.in/api.html">{% trans "API" %}</a></li>
-                <li><a href="{% url 'tos' %}">{% trans "Terms of Service" %}</a></li>
-            </ul>
-        </div>
-        <div class="col-xs-12 col-sm-4 col-md-4 hidden-print">
-            <ul>
-                <li><a href="http://association.dissem.in/">{% trans "Who are we?" %}</a></li>
-                <li><a href="http://association.dissem.in/#dons">{% trans "Donate" %}</a></li>
-                <li><a href="{% url 'partners' %}">{% trans "Partners" %}</a></li>
-            </ul>
-        </div>
-        <div class="col-xs-12 col-sm-4 col-md-4 footerContactInfos">
-            <ul>
-                <li><a href="mailto:hello@dissem.in">hello@dissem.in</a></li>
-                <li><a href="https://twitter.com/disseminOA">@disseminOA</a></li>
-                <li><a href="https://github.com/dissemin/dissemin" class="showHrefPrint">GitHub</a></li>
-            </ul>
-        </div>
-    </div>
-</div>
-
-{% if settings.DISPLAY_BETA_RIBBON %}
-<img style="position:absolute; top:0; left:0; border:0; opacity: 0.8; pointer-events: none;" src="{% static "img/beta-ribbon.png" %}" alt="Beta version" />
-{% endif %}
-{% endblock %}
-
-{% block jsScriptRoot %}
-    $(document).ready(function() {
-        $('#set-language').select2({
-            minimumResultsForSearch: Infinity,
-            closeOnSelect: true,
-        });
-        $('#set-language').on('select2:select', function (e) {
-            $('#change-lang-form').submit();
-        });
-    });
-    {% block jsScript %}{% endblock %}
-{% endblock %}
+
+{% extends "dissemin/root_skeleton.html" %}
+
+{% load static %}
+{% load i18n %}
+{% load socialaccount %}
+{% load users %}
+
+{% block opengraph %}
+    <meta name="description" content="{% trans "Dissemin detects papers behind pay-walls and invites their authors to upload them in one click to an open repository." %}">
+    <meta name="twitter:card" content="summary" />
+    <meta name="twitter:creator" content="@disseminOA" />
+    <meta property="og:type" content="website" />
+    <meta property="og:title" content='{% block headTitle %}{% endblock %} - Dissemin' />
+    <meta property="og:description" content="{% trans "Dissemin detects papers behind pay-walls and invites their authors to upload them in one click to an open repository." %}" />
+    <meta property="og:url" content="{{ request.get_full_path }}" />
+    <meta property="og:image" content="{% static "favicon/apple-icon-57x57.png" %}" />
+{% endblock %}
+
+{% block body %}
+<div id="wrapper">
+    <div id="header">
+        <div id="menuItems">
+            <nav class="navbar navbar-default">
+                <div class="container-fluid">
+                    <div class="navbar-header">
+                        <button type="button" class="navbar-toggle collapsed" data-toggle="collapse" data-target="#navbar-collapse" aria-expanded="false">
+                            <span class="sr-only">{% trans "Toggle navigation" %}</span>
+                            <span class="icon-bar"></span>
+                            <span class="icon-bar"></span>
+                            <span class="icon-bar"></span>
+                        </button>
+                        <h1><a class="navbar-brand" href="/">
+                            <img src="{% static "favicon/android-icon-192x192.png" %}" alt={% trans "Logo" %}/>
+                            Dissemin
+                        </a></h1>
+                    </div>
+                    <div class="collapse navbar-collapse" id="navbar-collapse">
+                        <ul class="nav navbar-nav navbar-right">
+                            <li class="navbarFlexLast">
+                                <form action="{% url 'set_language' %}" method="post" id="change-lang-form" class="navbar-form">
+                                    {% csrf_token %}
+                                    <label for="set-language" class="sr-only">{% trans "Language" %}</label>
+                                    <select name="language" id="set-language" class="form-control">
+                                        {% get_available_languages as LANGUAGES %}
+                                        {% get_language_info_list for LANGUAGES as languages %}
+                                        {% for language in languages %}
+                                            <option value="{{ language.code }}"{% if language.code == LANGUAGE_CODE %} selected="selected"{% endif %}>{{ language.name_local.title }}</option>
+                                        {% endfor %}
+                                    </select>
+                                    <noscript>
+                                        <input type="submit" value="{% trans "Translate" %}"/>
+                                    </noscript>
+                                </form>
+                            </li>
+
+                            <li><a href="{% url 'faq' %}">{% trans "FAQ" %}</a></li>
+                            {% if request.user.is_authenticated %}
+                                <li><a href="{% url 'my-profile' %}">{% trans "My profile" %}</a></li>
+                                <li class="dropdown">
+                                    <a href="#" class="dropdown-toggle" data-toggle="dropdown" role="button" aria-haspopup="true" aria-expanded="false"><span class="glyphicon glyphicon-user"></span>&nbsp; {{ request.user|fullname }} <span class="caret"></span></a>
+                                    <ul class="dropdown-menu">
+                                        <li><a href="{% url "edit-global-preferences" %}">{% trans "Preferences" %}</a></li>
+                                        <li><a href="{% url "list_deposits" %}">{% trans "My deposits" %}</a></li>
+                                        <li><a href="#" onclick="$.ajax({ url: 'https://{{ ORCID_BASE_DOMAIN }}/userStatus.json?logUserOut=true', dataType: 'jsonp',
+                success: function(result,status,xhr) {
+                    window.location.href = '{% url "account_logout" %}';
+                },
+                error: function (xhr, status, error) {
+                    window.location.href = '{% url "account_logout" %}';
+                }
+                })">{% trans "Logout" %}</a></li>
+                                    </ul>
+                                </li>
+                            {% else %}
+                                <li><a href="{% url "account_login" %}?next={{ request.get_full_path |urlencode}}" rel="nofollow">{% trans "Login" %}</a></li>
+                            {% endif %}
+                        </ul>
+                    </div>
+                </div>
+            </nav>
+        </div>
+    </div>
+    <div id="content">
+        {% if breadcrumbs %}
+            {% include "dissemin/breadcrumbs.html" %}
+        {% endif %}
+        {% block content %}
+        {% endblock %}
+        <div class="push"></div>
+    </div>
+</div>
+<div id="footer" class="container">
+    <div id="subfooter" class="row">
+        <div class="col-xs-12 col-sm-4 col-md-4 hidden-print">
+            <ul>
+                <li><a href="{% url 'faq' %}">{% trans "FAQ" %}</a></li>
+                <li><a href="https://dev.dissem.in/api.html">{% trans "API" %}</a></li>
+                <li><a href="{% url 'tos' %}">{% trans "Terms of Service" %}</a></li>
+            </ul>
+        </div>
+        <div class="col-xs-12 col-sm-4 col-md-4 hidden-print">
+            <ul>
+                <li><a href="http://association.dissem.in/">{% trans "Who are we?" %}</a></li>
+                <li><a href="http://association.dissem.in/#dons">{% trans "Donate" %}</a></li>
+                <li><a href="{% url 'partners' %}">{% trans "Partners" %}</a></li>
+            </ul>
+        </div>
+        <div class="col-xs-12 col-sm-4 col-md-4 footerContactInfos">
+            <ul>
+                <li><a href="mailto:hello@dissem.in">hello@dissem.in</a></li>
+                <li><a href="https://twitter.com/disseminOA">@disseminOA</a></li>
+                <li><a href="https://github.com/dissemin/dissemin" class="showHrefPrint">GitHub</a></li>
+            </ul>
+        </div>
+    </div>
+</div>
+
+{% if settings.DISPLAY_BETA_RIBBON %}
+<img style="position:absolute; top:0; left:0; border:0; opacity: 0.8; pointer-events: none;" src="{% static "img/beta-ribbon.png" %}" alt="Beta version" />
+{% endif %}
+{% endblock %}
+
+{% block jsScriptRoot %}
+    $(document).ready(function() {
+        $('#set-language').select2({
+            minimumResultsForSearch: Infinity,
+            closeOnSelect: true,
+        });
+        $('#set-language').on('select2:select', function (e) {
+            $('#change-lang-form').submit();
+        });
+    });
+    {% block jsScript %}{% endblock %}
+{% endblock %}