# -*- encoding: utf-8 -*-

# Dissemin: open access policy enforcement tool
# Copyright (C) 2014 Antonin Delpeuch
#
# This program is free software; you can redistribute it and/or
# modify it under the terms of the GNU General Public License
# as published by the Free Software Foundation; either version 2
# of the License, or (at your option) any later version.
#
# This program is distributed in the hope that it will be useful,
# but WITHOUT ANY WARRANTY; without even the implied warranty of
# MERCHANTABILITY or FITNESS FOR A PARTICULAR PURPOSE.  See the
# GNU General Public License for more details.
#
# You should have received a copy of the GNU General Public License
# along with this program; if not, write to the Free Software
# Foundation, Inc., 51 Franklin Street, Fifth Floor, Boston, MA  02110-1301, USA.
#


import allauth.account.views
import django_js_reverse.views

from allauth.socialaccount import providers

from django.conf import settings
from django.urls import include
from django.urls import path
from django.urls import re_path
from django.conf.urls.static import static
from django.contrib import admin
from django.contrib.auth import logout
from django.shortcuts import redirect
from django.shortcuts import render
from django.views import generic
from django.views.generic.base import TemplateView
from django.views.i18n import JavaScriptCatalog

from dissemin.views import LoginView
from dissemin.views import StartPageView
from papers.ajax import claimPaper
from papers.ajax import unclaimPaper
from papers.ajax import todo_list_add
from papers.ajax import todo_list_remove
from papers.views import AdvancedPaperSearchView
from papers.views import MyProfileView
from papers.views import MyTodoListView
from papers.views import PaperSearchView
from papers.views import ResearcherView
from papers.views import refetch_researcher

try:
    import importlib
except ImportError:
    from django.utils import importlib


def handler404(request, exception=None):
    response = render(request, '403.html', {'exception':exception})
    response.status_code = 404
    return response


def handler404(request, exception=None):
    response = render(request, '404.html', {'exception':exception})
    response.status_code = 404
    return response


def handler500(request, exception=None):
    response = render(request, '500.html', {'exception':exception})
    response.status_code = 500
    return response


def logoutView(request):
    logout(request)
    if 'HTTP_REFERER' in request.META:
        return redirect(request.META['HTTP_REFERER'])
    else:
        return redirect('/')

js_info_dict = {
    'packages': (
        'dissemin'
    )
}

urlpatterns = [
    # Start page
    path('', StartPageView.as_view(), name='start-page'),
    # Paper related pages
    path('search/', PaperSearchView.as_view(), name='search'),
    path('advanced-search/', AdvancedPaperSearchView.as_view(), name='advanced-search'),
    # Researcher realted pages
    path('r/<int:researcher>/<slug:slug>/', ResearcherView.as_view(), name='researcher'),
    re_path(r'^(?P<orcid>[0-9]{4}-[0-9]{4}-[0-9]{4}-[0-9]{3}[X0-9])/$', ResearcherView.as_view(), name='researcher-by-orcid'),
    # User related pages
    path('my-profile/', MyProfileView.as_view(), name='my-profile'),
    path('my-todolist/', MyTodoListView.as_view(), name='my-todolist'),
    # Static pages
<<<<<<< HEAD
    path('faq/', TemplateView.as_view(template_name='dissemin/faq.html'), name='faq'),
    path('sources/', TemplateView.as_view(template_name='dissemin/sources.html'), name='sources'),
    path('tos/', TemplateView.as_view(template_name='dissemin/tos.html'), name='tos'),
    # AJAX
    path('ajax/claim-paper/', claimPaper, name='ajax-claimPaper'),
    path('ajax/unclaim-paper/', unclaimPaper, name='ajax-unclaimPaper'),
    path('ajax/researcher/<int:pk>/update/', refetch_researcher, name='refetch-researcher'),
    path('ajax/todolist-add/', todo_list_add, name='ajax-todolist-add'),
    path('ajax/todolist-remove/', todo_list_remove, name='ajax-todolist-remove'),

    # Errors
    path('404-error', temp('404.html')),
    path('500-error', temp('500.html')),
=======
    path('faq', TemplateView.as_view(template_name='dissemin/faq.html'), name='faq'),
    path('sources', TemplateView.as_view(template_name='dissemin/sources.html'), name='sources'),
    path('tos', TemplateView.as_view(template_name='dissemin/tos.html'), name='tos'),
>>>>>>> 25837a13
    # Admin interface
    path('admin/', admin.site.urls),
    # Apps
    path('ajax-upload/', include('upload.urls')),
    path('', include('papers.urls')),
    path('', include('publishers.urls')),
    path('', include('deposit.urls')),
    path('', include('notification.urls')),
    path('', include('autocomplete.urls')),
    path('jsreverse/', django_js_reverse.views.urls_js, name='js_reverse'),
    # Social auth
    path('accounts/login/', LoginView.as_view(), name='account-login'),
    path('accounts/logout/', logoutView, name='account-logout'),
    path('accounts/social/', include('allauth.socialaccount.urls')),
    # JavaScript i18n
    path('jsi18n/', JavaScriptCatalog.as_view(), name='javascript-catalog'),
    path('lang/', include('django.conf.urls.i18n'), name='set_language'),
    # Remove this in production
] + static(settings.STATIC_URL, document_root=settings.STATIC_ROOT
           ) + static(settings.MEDIA_URL, document_root=settings.MEDIA_ROOT)

# Allauth social providers (normally included directly in the standard installation
# of django-allauth, but as we disabled normal auth, we have to do it here).
for provider in providers.registry.get_list():
    try:
        prov_mod = importlib.import_module(provider.get_package() + '.urls')
    except ImportError:
        continue
    prov_urlpatterns = getattr(prov_mod, 'urlpatterns', None)
    if prov_urlpatterns:
        urlpatterns += prov_urlpatterns

# Debug toolbar
if 'debug_toolbar' in settings.INSTALLED_APPS:
    import debug_toolbar
    urlpatterns.append(
      path('__debug__/', include(debug_toolbar.urls)))
<|MERGE_RESOLUTION|>--- conflicted
+++ resolved
@@ -100,7 +100,6 @@
     path('my-profile/', MyProfileView.as_view(), name='my-profile'),
     path('my-todolist/', MyTodoListView.as_view(), name='my-todolist'),
     # Static pages
-<<<<<<< HEAD
     path('faq/', TemplateView.as_view(template_name='dissemin/faq.html'), name='faq'),
     path('sources/', TemplateView.as_view(template_name='dissemin/sources.html'), name='sources'),
     path('tos/', TemplateView.as_view(template_name='dissemin/tos.html'), name='tos'),
@@ -110,15 +109,9 @@
     path('ajax/researcher/<int:pk>/update/', refetch_researcher, name='refetch-researcher'),
     path('ajax/todolist-add/', todo_list_add, name='ajax-todolist-add'),
     path('ajax/todolist-remove/', todo_list_remove, name='ajax-todolist-remove'),
-
-    # Errors
-    path('404-error', temp('404.html')),
-    path('500-error', temp('500.html')),
-=======
     path('faq', TemplateView.as_view(template_name='dissemin/faq.html'), name='faq'),
     path('sources', TemplateView.as_view(template_name='dissemin/sources.html'), name='sources'),
     path('tos', TemplateView.as_view(template_name='dissemin/tos.html'), name='tos'),
->>>>>>> 25837a13
     # Admin interface
     path('admin/', admin.site.urls),
     # Apps
