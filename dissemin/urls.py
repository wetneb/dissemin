# -*- encoding: utf-8 -*-

# Dissemin: open access policy enforcement tool
# Copyright (C) 2014 Antonin Delpeuch
#
# This program is free software; you can redistribute it and/or
# modify it under the terms of the GNU General Public License
# as published by the Free Software Foundation; either version 2
# of the License, or (at your option) any later version.
#
# This program is distributed in the hope that it will be useful,
# but WITHOUT ANY WARRANTY; without even the implied warranty of
# MERCHANTABILITY or FITNESS FOR A PARTICULAR PURPOSE.  See the
# GNU General Public License for more details.
#
# You should have received a copy of the GNU General Public License
# along with this program; if not, write to the Free Software
# Foundation, Inc., 51 Franklin Street, Fifth Floor, Boston, MA  02110-1301, USA.
#


import allauth.account.views
import django_js_reverse.views

from allauth.socialaccount import providers

from django.conf import settings
from django.urls import include
from django.urls import path
from django.urls import re_path
from django.conf.urls.static import static
from django.contrib import admin
from django.contrib.auth import logout
from django.shortcuts import redirect
from django.shortcuts import render
from django.views import generic
from django.views.generic.base import TemplateView
from django.views.i18n import JavaScriptCatalog

<<<<<<< HEAD
from deposit.views import MyDepositsView
=======
from deposit.views import GlobalPreferencesView
from deposit.views import RepositoryPreferencesView
>>>>>>> fb293312
from dissemin.views import LoginView
from dissemin.views import StartPageView
from papers.ajax import claimPaper
from papers.ajax import unclaimPaper
from papers.ajax import todo_list_add
from papers.ajax import todo_list_remove
from papers.views import AdvancedPaperSearchView
from papers.views import MyProfileView
from papers.views import MyTodoListView
from papers.views import PaperSearchView
from papers.views import ResearcherView
from papers.views import refetch_researcher
from publishers.ajax import change_publisher_status
from publishers.views import PublisherView
from publishers.views import PublishersView

try:
    import importlib
except ImportError:
    from django.utils import importlib


def handler403(request, exception=None):
    response = render(request, '403.html', {'exception':exception})
    response.status_code = 403
    return response


def handler404(request, exception=None):
    response = render(request, '404.html', {'exception':exception})
    response.status_code = 404
    return response


def handler500(request, exception=None):
    response = render(request, '500.html', {'exception':exception})
    response.status_code = 500
    return response


def logoutView(request):
    logout(request)
    if 'HTTP_REFERER' in request.META:
        return redirect(request.META['HTTP_REFERER'])
    else:
        return redirect('/')

js_info_dict = {
    'packages': (
        'dissemin'
    )
}

urlpatterns = [
    # Start page
    path('', StartPageView.as_view(), name='start-page'),
    # Paper related pages
    path('search/', PaperSearchView.as_view(), name='search'),
    path('advanced-search/', AdvancedPaperSearchView.as_view(), name='advanced-search'),
    # Publisher related pages
    path('publishers/', PublishersView.as_view(), name='publishers'),
    path('b/<int:pk>/<slug:slug>/', PublisherView.as_view(), name='publisher'),
    # Researcher realted pages
    path('r/<int:researcher>/<slug:slug>/', ResearcherView.as_view(), name='researcher'),
    re_path(r'^(?P<orcid>[0-9]{4}-[0-9]{4}-[0-9]{4}-[0-9]{3}[X0-9])/$', ResearcherView.as_view(), name='researcher-by-orcid'),
    # User related pages
    path('my-profile/', MyProfileView.as_view(), name='my-profile'),
    path('my-todolist/', MyTodoListView.as_view(), name='my-todolist'),
    # Static pages
    path('faq/', TemplateView.as_view(template_name='dissemin/faq.html'), name='faq'),
    path('sources/', TemplateView.as_view(template_name='dissemin/sources.html'), name='sources'),
    path('tos/', TemplateView.as_view(template_name='dissemin/tos.html'), name='tos'),
    # AJAX
    path('ajax/change_publisher_status/', change_publisher_status, name='ajax_change_publisher_status'),
    path('ajax/claim-paper/', claimPaper, name='ajax-claimPaper'),
    path('ajax/unclaim-paper/', unclaimPaper, name='ajax-unclaimPaper'),
    path('ajax/researcher/<int:pk>/update/', refetch_researcher, name='refetch-researcher'),
    path('ajax/todolist-add/', todo_list_add, name='ajax-todolist-add'),
    path('ajax/todolist-remove/', todo_list_remove, name='ajax-todolist-remove'),
    path('faq', TemplateView.as_view(template_name='dissemin/faq.html'), name='faq'),
    path('sources', TemplateView.as_view(template_name='dissemin/sources.html'), name='sources'),
    path('tos', TemplateView.as_view(template_name='dissemin/tos.html'), name='tos'),
<<<<<<< HEAD
    # Use related pages
    path('my-deposits', MyDepositsView.as_view(), name='my-deposits'),
=======
    # User related pages
    path('preferences/global/', GlobalPreferencesView.as_view(), name='preferences-global'),
    path('preferences/repository/<int:pk>/', RepositoryPreferencesView.as_view(), name='preferences-repository'),
>>>>>>> fb293312
    # Admin interface
    path('admin/', admin.site.urls),
    # Apps
    path('ajax-upload/', include('upload.urls')),
    path('', include('papers.urls')),
    path('', include('deposit.urls')),
    path('', include('notification.urls')),
    path('', include('autocomplete.urls')),
    path('jsreverse/', django_js_reverse.views.urls_js, name='js_reverse'),
    # Social auth
    path('accounts/login/', LoginView.as_view(), name='account-login'),
    path('accounts/logout/', logoutView, name='account-logout'),
    path('accounts/social/', include('allauth.socialaccount.urls')),
    # JavaScript i18n
    path('jsi18n/', JavaScriptCatalog.as_view(), name='javascript-catalog'),
    path('lang/', include('django.conf.urls.i18n'), name='set_language'),
    # Remove this in production
] + static(settings.STATIC_URL, document_root=settings.STATIC_ROOT
           ) + static(settings.MEDIA_URL, document_root=settings.MEDIA_ROOT)

# Allauth social providers (normally included directly in the standard installation
# of django-allauth, but as we disabled normal auth, we have to do it here).
for provider in providers.registry.get_list():
    try:
        prov_mod = importlib.import_module(provider.get_package() + '.urls')
    except ImportError:
        continue
    prov_urlpatterns = getattr(prov_mod, 'urlpatterns', None)
    if prov_urlpatterns:
        urlpatterns += prov_urlpatterns

# Debug toolbar
if 'debug_toolbar' in settings.INSTALLED_APPS:
    import debug_toolbar
    urlpatterns.append(
      path('__debug__/', include(debug_toolbar.urls)))
<|MERGE_RESOLUTION|>--- conflicted
+++ resolved
@@ -37,12 +37,9 @@
 from django.views.generic.base import TemplateView
 from django.views.i18n import JavaScriptCatalog
 
-<<<<<<< HEAD
 from deposit.views import MyDepositsView
-=======
 from deposit.views import GlobalPreferencesView
 from deposit.views import RepositoryPreferencesView
->>>>>>> fb293312
 from dissemin.views import LoginView
 from dissemin.views import StartPageView
 from papers.ajax import claimPaper
@@ -125,14 +122,10 @@
     path('faq', TemplateView.as_view(template_name='dissemin/faq.html'), name='faq'),
     path('sources', TemplateView.as_view(template_name='dissemin/sources.html'), name='sources'),
     path('tos', TemplateView.as_view(template_name='dissemin/tos.html'), name='tos'),
-<<<<<<< HEAD
     # Use related pages
     path('my-deposits', MyDepositsView.as_view(), name='my-deposits'),
-=======
-    # User related pages
     path('preferences/global/', GlobalPreferencesView.as_view(), name='preferences-global'),
     path('preferences/repository/<int:pk>/', RepositoryPreferencesView.as_view(), name='preferences-repository'),
->>>>>>> fb293312
     # Admin interface
     path('admin/', admin.site.urls),
     # Apps
