--- conflicted
+++ resolved
@@ -25,14 +25,11 @@
 from deposit.tests import ProtocolTest
 from django.test import TestCase
 from papers.models import Paper
-<<<<<<< HEAD
 from unittest import expectedFailure
 from backend.oai import OaiPaperSource
 from backend.oai import BASEDCTranslator
 
-=======
 from backend.oai import get_proaixy_instance
->>>>>>> 33c5d932
 
 #from os import path
 
