--- conflicted
+++ resolved
@@ -21,12 +21,8 @@
 from __future__ import unicode_literals
 
 from crispy_forms.helper import FormHelper
-<<<<<<< HEAD
-from deposit.forms import BaseMetadataForm
-=======
 from deposit.forms import FormWithAbstract
 from deposit.hal.metadata import HAL_TOPIC_CHOICES
->>>>>>> c2764c02
 from django import forms
 from django.utils.translation import ugettext as __
 
