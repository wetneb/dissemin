#   A basic travis.yml boilerplate for Django projects
#
#   The set-up assumes a postgreSQL database.
#
# Taken from https://gist.github.com/ndarville/3625246

language: python


python:
  - 2.7

sudo: false

addons:
    postgresql: "9.4"
    apt:
       sources:
       - elasticsearch-2.x
       packages:
       - elasticsearch=2.4.5
       - python-requests
       - python-lxml
       - curl
       - libffi-dev
       - libssl-dev
       - ghostscript

services:
  - postgresql
  - redis
  - elasticsearch


env:
  global:
      # RoMEO API key
    - secure: "hQg8tso/Qv4zXhP4A2ahKKhFZQSariIvUr+xqzzoTVtuN/9OuzBFjZ1UF8atM5KKGZ47fFMK2wTjbVOWjSyLH/SF3Wy8bX9oHHg1P8bXcsle6O/tfa3U/2s0UiYtThEdxp+iyQIr6cjBA0gmB0v/vFrQot91GvjlUbi70Xjfcts="
      # Zenodo Sandbox API key
    - secure: "KjRrTKrNyhv1xVl2UBtJ/qH0uFGItvxw7/pGFfPrcwxD5YAB5daePDaIGe/tlVy+lrQi0D9x1CA8MB2vm+Lf4jrfO+3ZHCkmb4ecbumPV7DxEbgFsralBx65PRRVUiDW1Oy0RyigxXNNdtNLvTVr1PYrZYD407HZnP6LrJP0ONM="
      # Gitbot l10n key (for translation notifications)
    - secure: "qm+WAH7GpYIjid+q5tVnRgpiIwRmo7C8ou8GAeHJwTxkcmX8+YsYhuuacXO5mW/gcvjb9UNVCDkIKqjIsxJdmC0JovXJJ2dG2g1P39FfOCsF1+FpOqxdjBxdlJCoPb+Wmx7qk5+n+ZgqArgDPFwTWAPqsfshVPLplvaIYfA6H2s="


virtualenv:
  system_site_packages: true

before_install:
  - export DJANGO_SETTINGS_MODULE=dissemin.settings
  - export PYTHONPATH=$HOME/builds/wetneb/dissemin
  - export PIP_USE_MIRRORS=true
  - echo "from .travis import *" > dissemin/settings/__init__.py
  - cp dissemin/settings/secret_template.py dissemin/settings/secret.py

install:
  - pip install setuptools --upgrade
  - pip install psycopg2 --quiet
<<<<<<< HEAD
  - pip install -r requirements.txt --upgrade
  - pip install codacy-coverage coverage
=======
  - pip install -r requirements.txt
  - pip install codacy-coverage coverage coveralls
>>>>>>> 7a4b2b46
  - pip install pyflakes
  - ./pyflakes.sh
  - pip freeze

before_script:
  - psql --version
  - psql -c "CREATE DATABASE dissemin;" -U postgres

script:
  - coverage run --source=dissemin,papers,backend,deposit,upload,statistics --omit=*/migrations/*,dissemin/settings/* manage.py test -v 2

after_success:
  - coveralls

notifications:
  irc:
    channels:
      - "ulminfo.fr#dissemin"
    on_success: never
    on_failure: never<|MERGE_RESOLUTION|>--- conflicted
+++ resolved
@@ -55,13 +55,8 @@
 install:
   - pip install setuptools --upgrade
   - pip install psycopg2 --quiet
-<<<<<<< HEAD
   - pip install -r requirements.txt --upgrade
-  - pip install codacy-coverage coverage
-=======
-  - pip install -r requirements.txt
-  - pip install codacy-coverage coverage coveralls
->>>>>>> 7a4b2b46
+  - pip install coveralls
   - pip install pyflakes
   - ./pyflakes.sh
   - pip freeze
