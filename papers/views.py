# -*- encoding: utf-8 -*-
# Dissemin: open access policy enforcement tool
# Copyright (C) 2014 Antonin Delpeuch
#
# This program is free software; you can redistribute it and/or
# modify it under the terms of the GNU Affero General Public License
# as published by the Free Software Foundation; either version 2
# of the License, or (at your option) any later version.
# 
# This program is distributed in the hope that it will be useful,
# but WITHOUT ANY WARRANTY; without even the implied warranty of
# MERCHANTABILITY or FITNESS FOR A PARTICULAR PURPOSE.  See the
# GNU Affero General Public License for more details.
# 
# You should have received a copy of the GNU Affero General Public License
# along with this program; if not, write to the Free Software
# Foundation, Inc., 51 Franklin Street, Fifth Floor, Boston, MA  02110-1301, USA.
#

from __future__ import unicode_literals

from django.shortcuts import render, get_object_or_404, redirect
from django.http import HttpResponse, HttpResponseForbidden
from django.template import RequestContext, loader
from django.views import generic
from django.core.paginator import Paginator, EmptyPage, PageNotAnInteger
from django.core.urlresolvers import reverse
from django.contrib.auth import logout
from django.contrib.auth.views import login as auth_login
from django.contrib.auth.models import User
from django.contrib.auth.decorators import user_passes_test
from django.utils import timezone
from django.utils.translation import ugettext as _
from django.utils.decorators import method_decorator
from django.db.models import Count

from datetime import datetime

from celery.execute import send_task

from papers.models import *
from papers.forms import *
from papers.user import is_admin, is_authenticated
from papers.emails import *
from papers.orcid import *

from deposit.models import *

from publishers.views import varyQueryArguments
from publishers.models import OA_STATUS_CHOICES
from dissemin.settings import MEDIA_ROOT, UNIVERSITY_BRANDING, DEPOSIT_MAX_FILE_SIZE 

from allauth.socialaccount.signals import pre_social_login, social_account_added

import json

def fetch_on_orcid_login(sender, **kwargs):
<<<<<<< HEAD
    orcid = kwargs['sociallogin'].account.uid
    profile = kwargs
=======
    account = kwargs['sociallogin'].account
    orcid = account.uid
    profile = account.extra_data
    r = Researcher.get_or_create_by_orcid(orcid, profile)
    r.fetch_everything()
>>>>>>> 2424ca7a

social_account_added.connect(fetch_on_orcid_login)

# Number of papers shown on a search results page
NB_RESULTS_PER_PAGE = 20

def index(request):
    
    context = {
        'nb_researchers': Researcher.objects.count(),
        'nb_papers': Paper.objects.filter(visibility='VISIBLE').count(),
        'nb_publishers': Publisher.objects.filter(stats__num_tot__gt=0).count(),
        'papers' : Paper.objects.filter(visibility='VISIBLE').order_by('-pubdate')[:5],
        'publishers' : Publisher.objects.all().filter(stats__isnull=False).order_by('-stats__num_tot')[:3],
        }
    context.update(UNIVERSITY_BRANDING)
    return render(request, 'papers/index.html', context)

def searchView(request, **kwargs):
    context = dict()
    # Build the queryset
    queryset = Paper.objects.all()
    args = request.GET.copy()
    args.update(kwargs)
    
    search_description = _('Papers')
    head_search_description = _('Papers')

    context['researcher_id'] = None
    if 'researcher' in args or 'orcid' in args:
        researcher = None
        if 'researcher' in args:
            researcher = get_object_or_404(Researcher, pk=args.get('researcher'))
        elif 'orcid' in args:
            try:
                researcher = Researcher.objects.get(orcid=args.get('orcid'))
            except Researcher.DoesNotExist:
                orcid = validate_orcid(args.get('orcid'))
                researcher = Researcher.get_or_create_by_orcid(orcid)
                researcher.fetch_everything()

        queryset = queryset.filter(author__researcher=researcher)
        search_description += _(' authored by ')+unicode(researcher)
        head_search_description = unicode(researcher)
        context['researcher'] = researcher
        context['researcher_id'] = researcher.id
    elif 'name' in args:
        name = get_object_or_404(Name, pk=args.get('name'))
        queryset = queryset.filter(author__name=name)
        search_description += _(' authored by ')+unicode(name)
        head_search_description = unicode(name)
        context['name'] = name
    if 'journal' in args:
        journal = get_object_or_404(Journal, pk=args.get('journal'))
        queryset = queryset.filter(publication__journal=journal)
        search_description += _(' in ')+unicode(journal)
        context['journal'] = journal
    elif 'publisher' in args:
        publisher = get_object_or_404(Publisher, pk=args.get('publisher'))
        queryset = queryset.filter(publication__publisher=publisher)
        search_description += _(' published by ')+unicode(publisher)
        head_search_description = unicode(publisher)
        context['publisher'] = publisher
    if 'status' in args:
        queryset = queryset.filter(oa_status=args.get('status'))
        # We don't update the search description here, it will be displayed on the side
        context['status'] = args.get('status')
    if 'pdf' in args:
        val = args.get('pdf')
        if val == 'OK':
            queryset = queryset.filter(pdf_url__isnull=False)
        elif val == 'NOK':
            queryset = queryset.filter(pdf_url__isnull=True)
        context['pdf'] = val
    if 'pubtype' in args:
        val = args.get('pubtype')
        if val in PAPER_TYPE_PREFERENCE:
            queryset = queryset.filter(doctype=val)
        context['pubtype'] = val
    if 'visibility' in args and is_admin(request.user):
        val = args.get('visibility')
        if val in [x[0] for x in VISIBILITY_CHOICES]:
            queryset = queryset.filter(visibility=val)
        context['visibility'] = val
    else:
        queryset = queryset.filter(visibility='VISIBLE')
        context['visibility'] = 'VISIBLE'

    if search_description == _('Papers'):
        search_description = _('All papers')

    # Sort
    queryset = queryset.order_by('-pubdate')
    # Make distinct
    queryset = queryset.distinct()

    # Build the paginator
    paginator = Paginator(queryset, NB_RESULTS_PER_PAGE)
    page = args.get('page')
    try:
        current_papers = paginator.page(page)
    except PageNotAnInteger:
        current_papers = paginator.page(1)
    except EmptyPage:
        current_papers = paginator.page(paginator.num_pages)

    context['search_results'] = current_papers
    context['search_description'] = search_description
    context['head_search_description'] = head_search_description
    context['nb_results'] = paginator.count

    # Build the GET requests for variants of the parameters
    args_without_page = args.copy()
    if 'page' in args_without_page:
        del args_without_page['page']
    oa_variants = varyQueryArguments('status', args_without_page, OA_STATUS_CHOICES)
    pdf_variants = varyQueryArguments('pdf', args_without_page, PDF_STATUS_CHOICES)
    pubtype_variants = varyQueryArguments('pubtype', args_without_page, PAPER_TYPE_CHOICES)
    visibility_variants = varyQueryArguments('visibility', args_without_page, VISIBILITY_CHOICES)

    context['oa_status_choices'] = oa_variants
    context['pdf_status_choices'] = pdf_variants
    context['pubtype_status_choices'] = pubtype_variants
    context['visibility_choices'] = visibility_variants

    return render(request, 'papers/search.html', context)

def logoutView(request):
    logout(request)
    if 'HTTP_REFERER' in request.META:
        return redirect(request.META['HTTP_REFERER'])
    else:
        return redirect('/')

@user_passes_test(is_admin)
def reclusterResearcher(request, pk):
    source = get_object_or_404(Researcher, pk=pk)
    send_task('recluster_researcher', [], {'pk':pk})
    return redirect(request.META['HTTP_REFERER'])

@user_passes_test(is_admin)
def refetchResearcher(request, pk):
    source = get_object_or_404(Researcher, pk=pk)
    send_task('fetch_everything_for_researcher', [], {'pk':pk})
    return redirect(request.META['HTTP_REFERER'])

class ResearcherView(generic.DetailView):
    model = Researcher
    template_name = 'papers/researcher.html'

class PaperView(generic.DetailView):
    model = Paper
    template_name = 'papers/paper.html'
    def departments(self):
        paper = self.get_object()
        return Department.objects.filter(researcher__author__paper=paper).distinct()
    def get_context_data(self, **kwargs):
        context = super(PaperView, self).get_context_data(**kwargs)
        if 'deposit' in self.request.GET:
            try:
                pk = int(self.request.GET['deposit'])
                dep = DepositRecord.objects.get(pk=pk)
                if dep.paper_id == self.get_object().id:
                    context['deposit'] = dep
            except (TypeError, ValueError, DepositRecord.DoesNotExist):
                pass
        return context


@user_passes_test(is_admin)
def mailPaperView(request, pk):
    source = get_object_or_404(Paper, pk=pk)
    if source.can_be_asked_for_upload():
        send_email_for_paper(source) 
        return render(request, 'papers/mail_paper.html', {'paper':source})
    else:
        return HttpResponseForbidden()

class JournalView(generic.DetailView):
    model = Journal
    template_name = 'papers/journal.html'

def annotationsView(request):
    return render(request, 'papers/annotations.html', {'annotations':Annotation.objects.all(),
        'users':User.objects.all()})

class AnnotationsView(generic.TemplateView):
    template_name = 'papers/annotations.html'
    def users(self):
        users = list(User.objects.all().annotate(num_annot=Count('annotation')))
        sorted_users = sorted(users, key=lambda x:-x.num_annot)
        filtered_users = filter(lambda x:x.num_annot > 0, sorted_users)
        return sorted_users


<|MERGE_RESOLUTION|>--- conflicted
+++ resolved
@@ -55,16 +55,11 @@
 import json
 
 def fetch_on_orcid_login(sender, **kwargs):
-<<<<<<< HEAD
-    orcid = kwargs['sociallogin'].account.uid
-    profile = kwargs
-=======
     account = kwargs['sociallogin'].account
     orcid = account.uid
     profile = account.extra_data
     r = Researcher.get_or_create_by_orcid(orcid, profile)
     r.fetch_everything()
->>>>>>> 2424ca7a
 
 social_account_added.connect(fetch_on_orcid_login)
 
