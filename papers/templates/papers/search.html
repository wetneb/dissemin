{% extends "dissemin/details.html" %}

{% load citation %}
{% load static %}
{% load statuses %}
{% load domain %}
{% load orcid %}
{% load humanize %}
{% load i18n %}
{% load capture_tags %}
{% load widget_tweaks %}

{% block headTitle %}{{ head_search_description }}{% endblock %}

{% block extra_head %}
{% include "statistics/headers.html" %}
<script type="text/javascript" src="{% static 'papers/refresh.js' %}"></script>
{{ form.media }}
{% endblock %}

{% block bodyTitle %}
    {{ search_description }}
{% endblock %}

{% block jsScript %}
    // Setting variables for called functions
    var csrf_token = '{{csrf_token}}';
    {% if view == 'my-todolist' %}
        var todolist_fadeout = true
    {% endif %}

    // Function handels claiming and unclaiming
    function claim_unclaim (evt) {
        var obj = $(evt.target);
        var pk = obj.attr("data-pk");
        var action = obj.attr("data-action");
        if (action != "claim" && action != "unclaim") {
            // action currently ongoing
            return;
        }
        var my_url = "";
        if (action == "claim") {
            obj.text("{% trans "Claiming..." %}");
            my_url = "{% url "ajax-claimPaper" %}";
        } 
        else {
            obj.text("{% trans "Unclaiming..." %}");
            my_url = "{% url "ajax-unclaimPaper" %}";
        }
        obj.toggleClass("disabled");
        $.ajax({
            method: "post",
            url: my_url,
            data: {"pk": pk,
            "csrfmiddlewaretoken": '{{csrf_token}}'},
            cache: false,
            success: function (data) {
                if (action == "claim") {
                    obj.text("{% trans "Exclude from my profile" %}");
                    obj.attr("data-action", "unclaim");
                } 
                else {
                    obj.text("{% trans "Include in my profile" %}");
                    obj.attr("data-action", "claim");
                    {% if user_researcher == researcher %}
                        // user_researcher is only defined on profile in which case it is equal to the researcher of the currently logged in user; if it is the profile currently being viewed, we must remove the paper entirely
                        $("#paper-" + pk).fadeOut(300, function() { $(this).remove(); });
                    {% endif %}
                }
                obj.toggleClass("claim-button");
                obj.toggleClass("unclaim-button");
                obj.toggleClass("disabled");
            },
            error: function(data) {
                if (action == "claim") {
                    obj.text("{% trans "Claiming failed!" %}");
                } 
                else {
                    obj.text("{% trans "Unclaiming failed!" %}");
                }
                obj.toggleClass("disabled");
            }
        });
    }

    $(function(){
        $('[data-toggle="tooltip"]').tooltip();
        // Trigger onChange events on the date pickers
        $('#id_pub_after').on('dp.change', function (ev) {
            $('#searchPapers').change();
        });
        $('#id_pub_before').on('dp.change', function (ev) {
            $('#searchPapers').change();
        });

        add_claim_mark_handlers();

        var config = {
            refreshURL: "{{ ajax_url }}",
            refreshMessage: "{% trans "Refreshing results" %}",
            logoHelpNode: $('.logoHelpPopover'),
            refetchButtonNode: $('#refetchPubsButton'),
            hook: add_claim_mark_handlers,
            waitingAreaContainerNode: $('#waitingAreaContainer'),
            paperSearchResultsNode: $('#paperSearchResults'),
            nbPapersFoundNode: $('#nbPapersFound'),
            animatedBirdGIF: "{% static "img/animated-bird.gif" %}",
            {% if researcher %}
                refetchURL: "{% url "refetch-researcher" researcher.pk %}",
                refetchMessage: "{% trans "Refreshing profile" %}",
                currentTask: {% if researcher.current_task %}"{{ researcher.get_current_task_display }}"{% else %} null {% endif %},
                setResearcherDepartmentURL: "{% url 'ajax-setResearcherDepartment' %}",
            {% endif %}
            isSuperUser: {{ request.user.is_superuser|yesno:"true,false,false" }},
            initialMessages: {{ messages | safe }}
        }

        init_paper_module(config);
    });
{% endblock %}

{% block details %}
    <!-- Export citations modal -->
    {% capture as citation_url silent %}
        {% if not researcher %}
            {% url 'api-paper-search' %}?format=bibtex&amp;{{ request.GET.urlencode }}
        {% else %}
            {% url 'api-researcher-id' researcher=researcher.id slug=researcher.slug %}?format=bibtex&amp;{{ request.GET.urlencode }}
        {% endif %}
    {% endcapture %}
    
    {% include 'papers/exportCitationsModal.html' with slug='export.bib' url=citation_url bibtex=object_list|bibtex %}

    {% if researcher %}
        <h3 class="detailsTitle">{% trans "Researcher" %}</h3>
        <div class="detailsContent">
            <p id="detail-name">{{ researcher }}</p>
            {% if not request.user.is_authenticated and not researcher.orcid %}
                <p class="centered"><a href="{% url 'my-profile' %}" class="btn btn-primary"><img src="{% static "img/orcid-small.png" %}" alt="ORCID" /> {% trans "Is it you?" %}</a></p>
            {% endif %}
            {% if researcher.role %}
                <p><span id="researcher-role" data-params="{csrfmiddlewaretoken:'{{csrf_token}}'}" data-pk="{{ researcher.pk }}">{{ researcher.role }}</span></p>
            {% endif %}
            {% if researcher.homepage %}
                <p><span class="glyphicon glyphicon-home"></span> <a href="{{ researcher.homepage }}">{{ researcher.homepage|domain }}</a></p>
            {% endif %}
            {% if researcher.orcid %}
                <p><a href="{{ researcher.orcid|orcid_to_url }}" target="_blank" data-toggle="tooltip" title="{% blocktrans with first_name=researcher.name.first last_name=researcher.name.last %} {{ first_name }} {{ last_name }} uses ORCID.{% endblocktrans %}"><img src="{% static "img/orcid-small.png" %}" alt="ORCID" /> {{ researcher.orcid }}</a></p>
            {% endif %}
            {% if researcher.institution %}
                <p><span class="glyphicon glyphicon-star"></span> {{ researcher.institution }}</p>
            {% endif %}
            {% if researcher.department %}
                <p><span class="glyphicon glyphicon-star-empty"></span> <a href="{{ researcher.department.url }}">{{ researcher.department }}</a></p>
            {% endif %}
            {% if researcher.user == request.user or request.user.is_superuser %}
                <p><a href="#" id="refetchPubsButton">{% trans "Refresh publications" %}</a></p>
            {% endif %}
            {% if request.user.is_superuser and researcher.email %}
                <p>{% trans "Address:" %} {{ researcher.email }}</p>
            {% endif %}
        </div>

    {% elif department %}
        <h3 class="detailsTitle">{% trans "Department" %}</h3>
        <div class="detailsContent">
            <p id="detail-name">{{ department }}</p>
        </div>

    {% elif journal %}
        <h3 class="detailsTitle">{% trans "Journal" %}</h3>
        <div class="detailsContent">
            <p id="detail-name">{{ journal }}</p>
            <p>{% trans "Published by" %} <a href="{{ journal.publisher.canonical_url }}">{{ journal.publisher }}</a></p>
            {% if journal.issn %}
                <p>{% trans "ISSN:" %} {{ journal.issn }}</p>
            {% endif %}
            <div class="unselectedCriterion">
                <div class="pubLogo"><div class="pubLogoPic-{{ journal.publisher.oa_status }}"></div></div>
                <div class="criterionItem">{{ journal.publisher.oa_status |explain_oa_status}}</div>
            </div>
            <p><span class="glyphicon glyphicon-stats"></span>
                {% blocktrans trimmed count nb_publi=journal.stats.num_tot|default:0 %}
                    {{ nb_publi }} paper published in {{ journal }}
                    {% plural %}
                    {{ nb_publi }} papers published in {{ journal }}
                {% endblocktrans %}
           </p>
        </div>

    {% elif publisher %}
        <h3 class="detailsTitle">{% trans "Publisher" %}</h3>
        <div class="detailsContent">
            <p><a href="{{ publisher.canonical_url }}">{{ publisher }}</a></p>
            <div class="unselectedCriterion">
                <div class="pubLogo"><div class="pubLogoPic-{{ publisher.oa_status }}"></div></div>
                <div class="criterionItem">{{ publisher.oa_status |explain_oa_status}}</div>
            </div>
            <p><span class="glyphicon glyphicon-stats"></span>
                {% blocktrans trimmed count nb_publi=publisher.stats.num_tot|default:0 %}
                    {{ nb_publi }} paper published by {{ publisher }}
                    {% plural %}
                    {{ nb_publi }} papers published by {{ publisher }}
                {% endblocktrans %}
            </p>
        </div>
    {% endif %}

    <h3 class="detailsTitle">{% trans "Statistics" %}</h3>
    <div class="detailsContent">
        <p id="nbPapersFound">
            {% blocktrans trimmed with formattedCounter=nb_results|intcomma count counter=nb_results|default:0 %}
                {{ formattedCounter }} paper found
                {% plural %}
                {{ formattedCounter }} papers found
            {% endblocktrans %}
        </p>

        <form method="get" action="." id="searchPapersStatistics" onChange="$(this).submit()">
            <div class="form-group" id="searchPaperCombinedStatus">
                <!-- Keep track of external GET parameters -->
                <input type="hidden" class="getStorage" name="q" value="{{ form.q.value|default:"" }}"/>
                <input type="hidden" class="getStorage" name="authors" value="{{ form.authors.value|default:""}}"/>
                <input type="hidden" class="getStorage" name="pub_after" value="{{ form.pub_after.value|default:""}}"/>
                <input type="hidden" class="getStorage" name="pub_before" value="{{ form.pub_before.value|default:""}}"/>
                <input type="hidden" class="getStorage" name="sort_by" value="{{ form.sort_by.value|default:"" }}"/>
                {% for item in form.doctypes %}
                    <input type="hidden" class="getStorage" name="doctypes" value="{% if item.data.value in form.doctypes.value %}{{ item.data.value }}{% endif %}"/>
                {% endfor %}
                {% if request.user.is_superuser %}
                    <input type="hidden" class="getStorage" name="visible" value="{{ form.visible.value|default:"" }}"/>
                    <input type="hidden" class="getStorage" name="availability" value="{{ form.availability.value|default:"" }}"/>
                    {% for item in form.oa_status %}
                        <input type="hidden" class="getStorage" name="oa_status" value="{% if item.data.value in form.oa_status.value %}{{ item.data.value }}{% endif %}"/>
                    {% endfor %}
                {% endif %}
                {% with combined_status_form=True %}
                    {% with combined_status=form.status %}
                        {% include "statistics/pie_without_object.html" with stats=search_stats object_id=researcher.object_id stats_counter=1 %}
                    {% endwith %}
                {% endwith %}
                <noscript>{# Clarifies the usage of the checkboxes in the caption of the pie. #}
                    <div class="form-group">
                        <button type="submit" class="btn btn-default" form="searchPapersStatistics">{% trans "Search" %}</button>
                    </div>
                </noscript>
            </div>
        </form>
    </div>

    <h3 class="detailsTitle">{% trans "Tools" %}</h3>
    <div class="detailsContent">
        <p class="display-inline-block">{% trans "Sort by" %}</p>
        <div class="dropdown display-inline-block sort-by-dropdown">
            <button class="btn btn-default dropdown-toggle" type="button" id="sortByDropdown" data-toggle="dropdown" aria-expanded="false">
                <span class="btn-label">{{ current_sort_by }}</span> <span class="caret"></span>
            </button>
            <ul class="dropdown-menu" aria-labelledby="sortByDropdown">
                {% for option in form.sort_by %}
                    <li><a href="?{{ search_params_without_sort_by }}&amp;sort_by={{ option.data.value }}" data-sort-by="{{ option.data.value }}">{{ option.data.label }}</a></li>
            {% endfor %}
            </ul>
        </div>
        <p><a href="#" data-toggle="modal" data-target="#exportCitationModal">{% trans "Export citations for current page" %}</a></p>
    </div>

    <h3 class="detailsTitle">{% trans "Refine" %}</h3>
    <div class="detailsContent">
        <form method="get" action="." id="searchPapers" onChange="$(this).submit()">
            <!-- Keep track of external GET parameters -->
<<<<<<< HEAD
            {% for item in form.status %}
                <input type="hidden" class="getStorage" name="status" value="{% if item.data.value in form.status.value %}{{ item.data.value }}{% endif %}"/>
=======
            <input type="hidden" class="getStorage" name="q" value="{{ form.q.value|default:"" }}"/>
            <input type="hidden" class="getStorage" name="authors" value="{{ form.authors.value|default:""}}"/>
            <input type="hidden" class="getStorage" name="pub_after" value="{{ form.pub_after.value|default:""}}"/>
            <input type="hidden" class="getStorage" name="pub_before" value="{{ form.pub_before.value|default:""}}"/>
            <input type="hidden" class="getStorage" name="sort_by" value="{{ form.sort_by.value|default:"" }}"/>
            {% for item in form.doctypes %}
                <input type="hidden" class="getStorage" name="doctypes" value="{% if item.data.value in form.doctypes.value %}{{ item.data.value }}{% endif %}"/>
            {% endfor %}
            {% if request.user.is_superuser %}
                <input type="hidden" class="getStorage" name="visible" value="{{ form.visible.value|default:"" }}"/>
                <input type="hidden" class="getStorage" name="availability" value="{{ form.availability.value|default:"" }}"/>
                {% for item in form.oa_status %}
                    <input type="hidden" class="getStorage" name="oa_status" value="{% if item.data.value in form.oa_status.value %}{{ item.data.value }}{% endif %}"/>
                {% endfor %}
            {% endif %}
            {% with combined_status_form=True %}
            {% with combined_status=form.status %}
            {% include "statistics/pie_chart_legend.html" with stats=search_stats object_id=researcher.object_id stats_counter=1 %}
            {% endwith %}
            {% endwith %}
            <noscript>{# Clarifies the usage of the checkboxes in the caption of the pie. #}
                <div class="form-group">
                    <button type="submit" class="btn btn-default" form="searchPapersStatistics">{% trans "Search" %}</button>
                </div>
            </noscript>
        </div>
    </form>
</div>

<h3 class="detailsTitle">{% trans "Tools" %}</h3>
<div class="detailsContent">
    <p class="display-inline-block">{% trans "Sort by" %}</p>
    <div class="dropdown display-inline-block sort-by-dropdown">
        <button class="btn btn-default dropdown-toggle" type="button" id="sortByDropdown" data-toggle="dropdown" aria-expanded="false">
            <span class="btn-label">{{ current_sort_by }}</span> <span class="caret"></span>
        </button>
        <ul class="dropdown-menu" aria-labelledby="sortByDropdown">
            {% for option in form.sort_by %}
            <li><a href="?{{ search_params_without_sort_by }}&amp;sort_by={{ option.data.value }}" data-sort-by="{{ option.data.value }}">{{ option.data.label }}</a></li>
>>>>>>> 28d4c24b
            {% endfor %}
            <input type="hidden" class="getStorage" name="sort_by" value="{{ form.sort_by.value|default:"" }}"/>
            <!-- Actual refine search fields -->
            <div class="form-group" id="searchPapersName">
                <label for="{{ form.q.id_for_label }}">
                    <a data-toggle="collapse" href="#{{ form.q.id_for_label }}" role="button" {% if form.q.value %}aria-expanded="true"{% else %}aria-expanded="false"{%endif%} aria-controls="{{ form.q.id_for_label }}">{% trans "By title" %}<span class="caret"></span></a>
                </label>
                {{ form.q.errors }}
                {% if form.q.value %}
                    {% render_field form.q class="form-control collapse in" %}
                {% else %}
                    {% render_field form.q class="form-control collapse" %}
                {% endif %}
            </div>
            <div class="form-group" id="searchAuthorsName">
                <label for="{{ form.authors.id_for_label }}">
                    <a data-toggle="collapse" href="#{{ form.authors.id_for_label }}" role="button" {% if form.authors.value %}aria-expanded="true"{% else %}aria-expanded="false"{%endif%} aria-controls="{{ form.authors.id_for_label }}">
                        {% if researcher %}
                            {% trans "By co-authors" %}
                        {% else %}
                            {% trans "By authors" %}
                        {% endif %}
                        <span class="caret"></span>
                    </a><span class="glyphicon glyphicon-question-sign" data-toggle="tooltip" data-placement="bottom" data-html="true"  title="{% filter force_escape %}{% trans "<ul><li>Use author names or ORCID identifiers.</li><li>Use commas as name separator.</li><li>Prefix with <code>last:</code> to enforce last name search.</li></ul>" %}{% endfilter %}" tabindex="0"></span>
                </label>
                {{ form.authors.errors }}
                {% if form.authors.value %}
                    {% render_field form.authors class="form-control collapse in" %}
                {% else %}
                    {% render_field form.authors class="form-control collapse" %}
                {% endif %}
            </div>
            <div class="form-horizontal">
                <a class="linkLabel" data-toggle="collapse" href="#searchPaperPubDateGroup" role="button" aria-expanded="{% if form.pub_after.value or form.pub_before.value %}true{% else %}false{% endif %}" aria-controls="searchPaperPubDateGroup">{% trans "By publication date" %}<span class="caret"></span></a>
                <div class="collapse {% if form.pub_after.value or form.pub_before.value %}in{% endif %}" id="searchPaperPubDateGroup">
                    <div class="form-group" id="searchPaperPubDateAfter">
                        {{ form.pub_after.errors }}
                        <label class="col-xs-2 col-sm-3 control-label tightLabel" for="{{ form.pub_after.id_for_label }}">{% trans "after" %}</label>
                        <div class="col-xs-10 col-sm-9 tightInput">
                            {% render_field form.pub_after class="form-control" %}
                        </div>
                    </div>
                    <div class="form-group" id="searchPaperPubDateBefore">
                        {{ form.pub_before.errors }}
                        <label class="col-xs-2 col-sm-3 control-label tightLabel" for="{{ form.pub_before.id_for_label }}">{% trans "before" %}</label>
                        <div class="col-xs-10 col-sm-9 tightInput">
                            {% render_field form.pub_before class="form-control" %}
                        </div>
                    </div>
                </div>
            </div>
            <div class="form-group" id="searchPapersDoctype">
                <label><a data-toggle="collapse" href="#searchPaperDoctypeList" role="button" aria-expanded="{% if form.doctypes.value %}true{% else %}false{% endif %}" aria-controls="searchPaperDoctypeList">{% trans "By document type" %}<span class="caret"></span></a></label>
                {{ form.doctypes.errors }}
                <ul class="compactList collapse {% if form.doctypes.value %}in{% endif %}" id="searchPaperDoctypeList">
                    {% for checkbox in form.doctypes %}
                        <li class="checkbox">
                            <label class="doctype">
                                {{ checkbox.tag }}
                                {{ checkbox.choice_label }}
                            </label>
                        </li>
                    {% endfor %}
                </ul>
            </div>

            {% if request.user.is_superuser %}
                <div class="form-group" id="searchPapersVisibility">
                    <label for="{{ form.visible.id_for_label }}">{% trans "By visibility" %}</label>
                    {{ form.visible.errors }}
                    {% render_field form.visible class="form-control" %}
                </div>
                <div class="form-group" id="searchPapersPDFAvailability">
                    <label for="{{ form.availability.id_for_label }}">{% trans "By full text availability" %}</label>
                    {{ form.availability.errors }}
                    {% render_field form.availability class="form-control" %}
                </div>
                <div class="form-group" id="searchPapersOAStatus">
                    {{ form.oa_status.errors }}
                    <span class="span-label">{% trans "By publisher policy" %}</span>
                    {% for checkbox in form.oa_status %}
                        {% with value=checkbox.data.value %}
                            <div class="logoHelpPopover" data-content="{{ value|helptext_oa_status }}">
                                <div class="checkbox publisherCriterion">
                                    {{ checkbox.tag }}
                                    <div class="publisherCriterionBox">
                                        <label for="{{ checkbox.id_for_label }}">
                                            <img alt="{{ value|helptext_oa_status }}" src="{% static value|logo_oa_status %}" height="70" width="52" class="pubLogo publisherCriterionLogo">
                                            <span class="criterionItem">{{ checkbox.choice_label }}</span>
                                        </label>
                                    </div>
                                </div>
                            </div>
                        {% endwith %}
                    {% endfor %}
                </div>
            {% endif %}

            <div class="form-group text-center">
                <button type="submit" class="btn btn-primary btn-search">
                    <span class="glyphicon glyphicon-search" aria-hidden="true"></span>&nbsp;{% trans "Search" %}
                </button>
            </div>
        </form>
    </div>
{% endblock %}

{% block lists %}
    <div id="waitingAreaContainer"></div>

    <ul class="messages"></ul>

    <div id="paperSearchResults">
         {% include "papers/paperList.html" %}
    </div>
{% endblock %}<|MERGE_RESOLUTION|>--- conflicted
+++ resolved
@@ -268,10 +268,6 @@
     <div class="detailsContent">
         <form method="get" action="." id="searchPapers" onChange="$(this).submit()">
             <!-- Keep track of external GET parameters -->
-<<<<<<< HEAD
-            {% for item in form.status %}
-                <input type="hidden" class="getStorage" name="status" value="{% if item.data.value in form.status.value %}{{ item.data.value }}{% endif %}"/>
-=======
             <input type="hidden" class="getStorage" name="q" value="{{ form.q.value|default:"" }}"/>
             <input type="hidden" class="getStorage" name="authors" value="{{ form.authors.value|default:""}}"/>
             <input type="hidden" class="getStorage" name="pub_after" value="{{ form.pub_after.value|default:""}}"/>
@@ -311,7 +307,6 @@
         <ul class="dropdown-menu" aria-labelledby="sortByDropdown">
             {% for option in form.sort_by %}
             <li><a href="?{{ search_params_without_sort_by }}&amp;sort_by={{ option.data.value }}" data-sort-by="{{ option.data.value }}">{{ option.data.label }}</a></li>
->>>>>>> 28d4c24b
             {% endfor %}
             <input type="hidden" class="getStorage" name="sort_by" value="{{ form.sort_by.value|default:"" }}"/>
             <!-- Actual refine search fields -->
