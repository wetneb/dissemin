--- conflicted
+++ resolved
@@ -6,9 +6,8 @@
 {% load capture_tags %}
 
 {% for publi in paper.first_publications %}
-<<<<<<< HEAD
     {% if forloop.first %}
-        <span class="detailsTitle">{% trans "Published in" %}</span>
+        <h3 class="detailsTitle">{% trans "Published in" %}</span>
         <div class="detailsContent">
     {% endif %}
     <p>{{ publi | publication }}</p>
@@ -18,19 +17,6 @@
     {% if forloop.last %}
         </div>
     {% endif %}
-=======
-{% if forloop.first %}
-  <h3 class="detailsTitle">{% trans "Published in" %}</h3>
-  <div class="detailsContent">
-{% endif %}
-<p>{{ publi | publication }}</p>
-{% if publi.doi %}
-<p>DOI: <a href="{{ publi | doi_to_url }}">{{ publi.doi }}</a></p>
-{% endif %}
-{% if forloop.last %}
-</div>
-{% endif %}
->>>>>>> 0aa31be0
 {% endfor %}
 
 <h3 class="detailsTitle">{% trans "Links" %}</h3>
@@ -51,14 +37,7 @@
 <ul class="detailsContent hidden-print">
     <li><a href="#" data-toggle="modal" data-target="#exportCitationModal">{% trans "Export citation" %}</a></li>
     {% with paper.get_doi as doi %}
-<<<<<<< HEAD
-    <p><a href="{{ paper.google_scholar_link }}">{% trans "Search in Google Scholar" %} <img src="/static/extlink.png" alt="[^]"></a></p>
-=======
-    <li><a href="{{ paper.google_scholar_link }}">{% trans "Search in Google Scholar" %} <img src="/static/extlink.png" alt="[^]"></a></li>
-    {% if doi and not paper.pdf_url %}
-    <li><a href="https://openaccessbutton.org/request?doi={{ doi }}">{% trans "Request with the Open Access Button" %}</a></li>
-    {% endif %}
->>>>>>> 0aa31be0
+      <li><a href="{{ paper.google_scholar_link }}">{% trans "Search in Google Scholar" %} <img src="/static/extlink.png" alt="[^]"></a></li>
     {% endwith %}
 </ul>
 
