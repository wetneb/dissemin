# -*- encoding: utf-8 -*-

# Dissemin: open access policy enforcement tool
# Copyright (C) 2014 Antonin Delpeuch
#
# This program is free software; you can redistribute it and/or
# modify it under the terms of the GNU Affero General Public License
# as published by the Free Software Foundation; either version 2
# of the License, or (at your option) any later version.
#
# This program is distributed in the hope that it will be useful,
# but WITHOUT ANY WARRANTY; without even the implied warranty of
# MERCHANTABILITY or FITNESS FOR A PARTICULAR PURPOSE.  See the
# GNU Affero General Public License for more details.
#
# You should have received a copy of the GNU Affero General Public License
# along with this program; if not, write to the Free Software
# Foundation, Inc., 51 Franklin Street, Fifth Floor, Boston, MA  02110-1301, USA.
#


import datetime
import os
import pytest

from mock import patch

<<<<<<< HEAD
from django.urls import reverse

=======
from deposit.models import DepositRecord
>>>>>>> 28d4c24b
from dissemin.settings import BASE_DIR
from papers.baremodels import BareName
from papers.models import OaiRecord
from papers.models import Paper
from papers.models import Researcher
from papers.doi import doi_to_url
from upload.models import UploadedPDF


@pytest.mark.usefixtures("load_test_data")
class TestDoai():
    def test_redirect_pdf(self, check_permanent_redirect):
        p = Paper.get_by_doi('10.1145/2767109.2767116')
        p.pdf_url = 'http://my.fantastic.repository/'
        p.save()
        check_permanent_redirect('paper-redirect-doi', kwargs={'doi':'10.1145/2767109.2767116'}, url=p.pdf_url)

    def test_404(self, check_status):
        check_status(404, 'paper-redirect-doi', kwargs={'doi':'10.1blabla'})

    def test_fallback(self, check_permanent_redirect):
        check_permanent_redirect('paper-redirect-doi', kwargs={'doi': '10.1385/1592597998'}, url=doi_to_url('10.1385/1592597998'))


@pytest.mark.usefixtures("load_test_data")
class TestInstitutionPages():

    def test_dept(self, check_url):
        check_url(200, self.d.url)
        check_url(200, self.di.url)

    def test_univ(self, check_url):
        check_url(200, self.i.url)


class TestMiscPages(object):
    """
    Tests various more or less static pages
    """

    def test_index(self, db, check_page, dummy_repository, book_god_of_the_labyrinth, user_leibniz):
        """
        Tests the start page, which fetches some data from the DB
        """
        pdf = UploadedPDF.objects.create(
            user=user_leibniz,
            file='spam.pdf',
        )
        DepositRecord.objects.create(
            paper=book_god_of_the_labyrinth,
            user=user_leibniz,
            repository=dummy_repository,
            status='published',
            file=pdf,
        )
        check_page(200, 'index')


    @pytest.mark.parametrize('page', ['account_login', 'faq', 'partners', 'sources', 'tos'])
    def test_static(self, page, check_page):
        """
        Tests above static pages
        """
        check_page(200, page)


class TestPaperCSS():
    """
    Class that groups CSS tests for papers
    """
    def test_paper_css(self, css_validator):
        """
        Tests the css files
        """
        css_validator(os.path.join(BASE_DIR, 'papers', 'static', 'style'))


@pytest.mark.usefixtures("load_test_data")
class TestPaperPages():
    """
    Test class to test various paper related pages
    The tests could be improved / more explicit, because they rely on load_test_data, which loads a lot of things, but noone knows what.
    """

    def test_department_papers(self, check_page):
        check_page(200, 'department-papers', kwargs={'pk': self.di.pk})

    def test_invalid_doi(self, check_status):
        check_status(404, 'paper-doi', kwargs={'doi':'10.1blabla'})

    def test_invalid_orcid(self, check_status):
        check_status(404, 'researcher-by-orcid',  kwargs={'orcid': '0000-0002-2803-9724'})

    def test_invisible_paper(self, db, check_status):
        """
        If a paper is marked as invisible, then accessing it returns 404
        """
        p = Paper.create_by_doi('10.1007/978-3-642-14363-2_7')
        p.visible = False
        p.save()
        check_status(404, 'paper', kwargs={'pk': p.id, 'slug': p.slug})

    def test_journal(self, check_status):
        # TODO checkPage when logged in as superuser.
        # Move to publisher app?
        check_status(404, 'journal', kwargs={'journal': self.lncs.pk})

    def test_missing_info_in_pub(self, db, check_page):
        p = Paper.create_by_doi('10.1007/978-3-642-14363-2_7')
        check_page(200, 'paper', kwargs={'pk': p.id, 'slug': p.slug})

    def test_paper(self, check_page):
        for p in self.r3.papers:
            check_page(200, 'paper', kwargs={'pk': p.id, 'slug': p.slug})
            if p.is_orphan() and p.visible:
                print(p)
            assert p.is_orphan() == False

    def test_paper_by_doi(self, db, check_permanent_redirect):
        publi = OaiRecord.objects.filter(doi__isnull=False)[0]
        check_permanent_redirect('paper-doi', kwargs={'doi': publi.doi}, url=publi.about.url)

    def test_paper_by_doi_escaped(self, check_permanent_redirect):
        """
        Automatically unescape DOIs, for issue
        https://github.com/dissemin/dissemin/issues/517
        """
        paper = Paper.create_by_doi('10.1175/1520-0426(2003)020<0383%3ARCAACO>2.0.CO%3B2')
        paper.save()
        check_permanent_redirect(
            'paper-doi',
            kwargs={'doi':'10.1175%2F1520-0426%282003%29020%3C0383%3ARCAACO%3E2.0.CO%3B2'},
            url=paper.url,
        )

    def test_paper_by_doi_orphan(self, check_status):
        # This is the DOI for a book: enough data to create a Paper
        # object, but not enough to create an OaiRecord, so the paper
        # is orphan: this should return a 404
        check_status(404, 'paper-doi', kwargs={'doi': '10.1385/1592597998'})

    def test_paper_with_empty_slug(self, db, check_page):
        """
        Papers may have titles with characters that
        are all ignored by slugify.
        """
        p = Paper.get_or_create(
            '!@#$%^*()',
            [BareName.create('Jean', 'Saisrien')],
            datetime.date(2016, 7, 2))
        p.visible = True # Force paper to be visible even if it an orphan
        p.save()
        assert p.slug == ''
        check_page(200, 'paper', args=[p.pk, p.slug])

    def test_publisher_papers(self, check_status):
        # TODO checkPage when logged in as superuser.
        # Move to publisher app?
        check_status(404, 'publisher-papers', args=[self.acm.pk, self.acm.slug])

    def test_researcher(self, check_page):
        for r in [self.r1, self.r2, self.r3, self.r4]:
            check_page(200, 'researcher', kwargs={'researcher': r.pk, 'slug': r.slug})

    def test_researcher_blocked_orcid(self, check_status):
        check_status(404, 'researcher-by-orcid', kwargs={'orcid': '9999-9999-9999-9994'})

    def test_researcher_no_name(self, check_status):
        """
        This ORCID profile does not have a public name:
        """
        check_status(404, 'researcher-by-orcid', kwargs={'orcid': '0000-0002-6091-2701'})

    def test_researcher_not_visible(self, check_permanent_redirect):
        self.r1.visible = False
        self.r1.save()
        check_permanent_redirect('researcher', kwargs={'researcher': self.r1.pk, 'slug': self.r1.slug})

    def test_researcher_orcid(self, check_permanent_redirect):
        check_permanent_redirect('researcher-by-orcid', kwargs={'orcid': self.r4.orcid})

    def test_researcher_with_empty_slug(self, check_page):
        """
        Researchers may have names with characters that
        are all ignored by slugify.
        """
        r = Researcher.create_by_name('!@#', '$%^')
        assert r.slug == ''
        check_page(200, 'researcher', args=[r.pk, r.slug])

    def test_update_researcher_not_logged_in(self, check_status):
        check_status(302, 'refetch-researcher', kwargs={'pk':self.r4.id})

    def test_update_researcher_superuser(self, check_status, authenticated_client_su):
        """
        Superusers can refetch any researcher, yay!
        """
        from backend.tasks import fetch_everything_for_researcher
        with patch.object(fetch_everything_for_researcher, 'delay') as task_mock:
            check_status(302, 'refetch-researcher', kwargs={'pk':self.r4.id}, client=authenticated_client_su)

            task_mock.assert_called_once_with(pk=str(self.r4.id))

    def test_update_researcher_wrong_user(self, check_status, authenticated_client):
        """
        We currently don't allow any user to refresh any profile.
        Only superusers can do that. Maybe it's something we could reconsider though.
        """
        check_status(403, 'refetch-researcher', kwargs={'pk':self.r4.id}, client=authenticated_client)

    def test_visible_paper(self, check_page):
        """
        By default, a paper accessed with its pk and slug is visible
        """
        p = Paper.create_by_doi('10.1007/978-3-642-14363-2_7')
        check_page(200, 'paper', kwargs={'pk': p.id, 'slug': p.slug})


@pytest.mark.usefixtures('load_test_data', 'rebuild_index')
class TestSearchPages():
    """
    Tests concerning the search pages
    The tests could be improved / more explicit, because they rely on load_test_data, which loads a lot of things, but noone knows what.
    There could be more test cases
    """

    def test_search(self, check_page):
        check_page(200, 'search')

    def test_search_by_author(self, check_page):
        check_page(200, 'search', getargs={'authors': self.r3.name})


class TestTodoList():
    """
    Test concerning TodoListView
    """

    def test_login_required(self, check_status):
        """
        Login required
        """
        check_status(302, 'my-todolist')

    def test_todolist_view(self, check_html, authenticated_client, book_god_of_the_labyrinth, rebuild_index):
        """
        Test of the to-do list view with items
        """
        book_god_of_the_labyrinth.todolist.add(authenticated_client.user)
        response = authenticated_client.get(reverse('my-todolist'))

        assert response.status_code == 200

        check_html(response)

        assert len(response.context['object_list']) == 1
        assert book_god_of_the_labyrinth.pk in [paper.pk for paper in response.context['object_list']]
        assert response.context['view'] == 'my-todolist'
        assert response.context['ajax_url'] == reverse('ajax-todolist')


# TODO TO BE TESTED

#        # Paper views
#        url(r'^mail_paper/(?P<pk>\d+)/$', views.mailPaperView, name='mail_paper'),
#        # Tasks, AJAX
#        url(r'^researcher/(?P<pk>\d+)/recluster/$', views.reclusterResearcher, name='recluster-researcher'),
#        # Annotations (to be deleted)
#        url(r'^annotations/$', views.AnnotationsView.as_view(), name='annotations'),<|MERGE_RESOLUTION|>--- conflicted
+++ resolved
@@ -25,12 +25,9 @@
 
 from mock import patch
 
-<<<<<<< HEAD
 from django.urls import reverse
 
-=======
 from deposit.models import DepositRecord
->>>>>>> 28d4c24b
 from dissemin.settings import BASE_DIR
 from papers.baremodels import BareName
 from papers.models import OaiRecord
