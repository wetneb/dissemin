--- conflicted
+++ resolved
@@ -1,569 +1,564 @@
-/* fonts */
-@import url(http://fonts.googleapis.com/css?family=Open+Sans:300,400,600,300italic,700italic|Neuton);
-body
-{
-    text-align: center;
-    margin: 0px;
-    font-family:"Open Sans", "sans-serif", sans;
-    font-size:14.5px;
-    font-weight:300;
-}
-
-/* boilerplate for links */
-
-a
-{
-    color: #1F4A6E;
-    font-weight:400;
-}
-
-a:link
-{
-    text-decoration: none;
-}
-
-a:hover
-{
-    text-decoration: underline;
-}
-
-/* nicer lists */
-
-ul, .withTriangles
-{
-    list-style-image: url('../blue-triangle.png');
-}
-
-.numPapers
-{
-    color: gray;
-}
-
-/* better titles */
-
-h1, h2, h3, h4
-{
-    font-weight:bold;
-}
-
-h4
-{
-    margin-top:20px;
-}
-
-/* general structure */
-
-#header, #title, #content, #footer
-{
-    text-align: left;
-}
-
-#header
-{
-    /* border: 1px solid b; */
-    background-color: #2A6496; /* #3448A2; */
-    margin: 5px;
-    margin: 0px;
-    /* border-radius: 5px; */
-    padding-top: 5px;
-    padding-bottom: 7px;
-    padding-left: 10px;
-    padding-right: 10px;
-    color: white;
-    font-size:1em;
-}
-
-#content, #subheader, #subfooter
-{
-    max-width: 1030px;
-    min-width: 630px;
-    margin: auto;
-    padding: 0 10px;
-}
-
-#content {
-    padding: 0;
-}
-
-#subheader {
-    line-height:2em;
-}
-
-#sidebar
-{
-    float: right;
-    width: 280px;
-    border-right: 1px solid rgba(192,188,206,1);
-    border-bottom: 1px solid rgba(192,188,206,1);
-
-    left: 0;
-    /* position: fixed; */
-    top: 156px;
-    padding: 15px;
-    padding-left: 5px;
-    padding-top: 7px;
-    bottom: 0px;
-}
-
-#fullPage, #summaryLists
-{
-    min-height: 500px;
-    padding-left: 20px;
-    padding-right: 10px;
-    padding-top: 10px;
-    padding-bottom: 10px;
-    height: auto !important;
-    height:100%;
-    border-top: 1px solid transparent;
-    border-left: 1px solid rgba(192,188,206,1);
-    border-right: 1px solid rgba(192,188,206,1);
-    border-bottom: 1px solid transparent;
-}
-
-#summaryLists, #detailContent
-{
-    margin-right: 292px; 
-}
-
-
-#wrapper
-{
-    min-height: 100%;
-    height: auto !important;
-    height: 100%;
-    width: 100%;
-    position: relative;
-}
-
-/* Dissemin header */
-
-#rightLinks
-{
-    float: right;
-    text-align: right;
-}
-
-#dissemin
-{
-    font-size: 1.2em;
-}
-
-#header a
-{
-    color: white;
-}
-
-/* List of publications */
-
-#summaryLists li, #summaryLists ul
-{
-}
-
-li 
-{
-    line-height:1.5em;
-}
-
-.withTriangles
-{
-    list-style-image: url('../blue-triangle.png');
-    margin-left: 15px;
-}
-
-.withoutTriangles
-{
-    list-style-type: none;
-    list-style-image: none;
-}
-
-#summaryLists ul
-{
-    padding-left: 0px;
-}
-
-.ulContainer
-{
-    border-top: 1px solid rgba(192,188,206,1);
-    padding-left: 5px;
-    padding-right: 5px;
-    margin-right: 15px;
-}
-
-.listYear
-{
-    float:right;
-    font-size: 2.5em;
-    color: rgba(192, 188, 206, 1);
-}
-
-.pubLogo
-{
-    float: left;
-    vertical-align: middle;
-    display: table-cell;
-    height: 70px;
-    width: 52px;
-}
-
-.filldiv
-{
-    display: block;
-    height: 100%;
-    width: 100%;
-    text-decoration: none;
-}
-
-.pubLogoPic-UNK, .pubLogoPic-OK, .pubLogoPic-NOK, .pubLogoPic-OA, .pubLogoPic-PDF, .pubLogoPic-PDF-OK, .pubLogoPic-PDF-NOK
-{
-<<<<<<< HEAD
-    height: 40px;
-    width: 31px;
-=======
-    height: 100%;
-    width: 100%;
->>>>>>> 32c9aa60
-    background-repeat: no-repeat;
-    background-size: 100%;
-}
-.pubLogoPic-UNK, .pubLogoPic-PDF-NOK
-{
-    background-image: url('../symbol-UNK.png');
-}
-.pubLogoPic-UNK.pubLogoPic-PDF, .pubLogoPic-PDF-OK
-{
-    background-image: url('../symbol-PDF-UNK.png');
-}
-.pubLogoPic-OK
-{
-    background-image: url('../symbol-OK.png');
-}
-.pubLogoPic-OK.pubLogoPic-PDF
-{
-    background-image: url('../symbol-PDF-OK.png');
-}
-.pubLogoPic-NOK
-{
-    background-image: url('../symbol-NOK.png');
-}
-.pubLogoPic-NOK.pubLogoPic-PDF
-{
-    background-image: url('../symbol-PDF-NOK.png');
-}
-.pubLogoPic-OA
-{
-    background-image: url('../symbol-OA.png');
-}
-
-.pubText, .criterionItem
-{
-    margin-top: 15px;
-    margin-bottom: 15px;
-    padding-left: 10px;
-    padding-top: 5px;
-    padding-bottom: 5px;
-}
-
-.pubText
-{
-    margin-left: 60px;
-    border-left: 3px solid #8ECC50;
-    min-height: 55px;
-}
-
-.pubRef
-{
-    color: #6e6e6e;
-    font-size: 0.9em;
-}
-
-.pubRef a
-{
-    color: #272743;
-}
-
-.paperAuthors
-{
-    font-size: 0.95em;
-}
-
-.paperTitle
-{
-    font-size: 1.2em;
-	/* font-family:"Neuton", serif; */
-}
-
-h1.paperTitle {
-	margin-top:0;
-	font-weight:normal;
-}
-
-.abstract {
-	width:500px;
-	font-size:0.9em;
-	font-weight:normal;
-	text-align:justify;
-	margin-left:50px;
-}
-
-.paperDeleteButton, .researcherDeleteButton
-{
-/*    color: white;
-    background-color: grey;*/
-    float: none;
-
-}
-
-.undoDeletePaper
-{
-    line-height: 40px;
-}
-
-/* Policy choices pics */
-
-.policyPic
-{
-    height: 20px;
-    width: 20px;
-    background-repeat: no-repeat;
-    float: left;
-}
-
-.policyPic-can
-{
-    background-image: url('../green-circle.png');
-}
-
-.policyPic-cannot
-{
-    background-image: url('../red-circle.png');
-}
-
-.policyPic-restricted
-{
-    background-image: url('../orange-circle.png');
-}
-
-.policyText
-{
-    margin-left: 25px;
-    min-height: 25px;
-}
-
-/* Criterions in the side bar */
-
-.criterionItem
-{
-    margin-left: 45px;
-    margin-top: 8px;
-    margin-bottom: 3px;
-	padding-left: 3px;
-}
-
-.criterionCross
-{
-    /* font-size: 1.3em; */
-    float: right;
-    padding-right: 5px;
-    margin: auto;
-}
-
-.criterion {
-	clear:both;
-}
-
-.unselectedCriterion, .selectedCriterion
-{
-    height: 55px;
-    padding: 2px;
-    margin: 0px;
-	clear: both;
-}
-
-.unselectedCriterion .pubLogo, .selectedCriterion .pubLogo
-{
-    height: 50px;
-    width: 37px;
-}
-
-.unselectedCriterion
-{
-}
-
-.selectedCriterion
-{
-    border: 2px solid #8ecc50;
-	margin-top: -2px;
-	margin-bottom:-2px;
-}
-
-
-
-/* Other stuff */
-
-#footer
-{
-    width: 100%;
-    border-top: 5px solid #2A6496;
-    padding-left: 30px;
-    padding-right: 30px;
-    font-size: 0.8em;
-    font-family: arial;
-    margin:0;
-}
-
-#footer, .push
-{
-    clear: both;
-}
-
-/* Content and titles */
-
-#actualContent
-{
-    border-top: 3px solid #2A6496; 
-}
-
-#actualContent h2
-{
-    font-size: 1.3em;
-}
-
-#contentTitle
-{
-    font-size: 1.5em;
-}
-
-.detailsTitle
-{
-    font-size: 1.2em;
-}
-
-.detailsContent
-{
-    border-top: 2px solid #2A6496;
-}
-
-.criterion
-{
-    font-size: 1.1em;
-    padding-bottom: 3px;
-}
-
-/* SHERPA source */
-
-.sherpaAcknowledgement
-{
-    text-align: center;
-}
-
-/* Access statistics */
-
-.access-statistics 
-{
-    max-width:600px;
-    height:10px;
-    overflow:hidden;
-    border-radius:10px;
-    margin:8px;
-    margin-bottom:15px;
-    box-shadow:0 0 0 2px #fff, 0 0 0 3px #999;
-}
-
-.accessStats
-{
-    height: 25px;
-    width: 100%;
-    padding-right: 10px;
-}
-
-.access-class-oa, .access-class-ok,
-.access-class-couldbe, .access-class-unk,
-.access-class-closed
-{
-    display: inline-block;
-    height: 100%;
-    height: 25px;
-}
-
-.access-class-oa
-{
-    background-color: #FF870F;
-}
-
-.access-class-ok
-{
-    background-color: #89DB37;
-}
-
-.access-class-couldbe
-{
-    background-color: #FAE43E;
-}
-
-.access-class-unk
-{
-    background-color: #B4B4B4;
-}
-
-.access-class-closed
-{
-    background-color: #999999;
-}
-
-/* Search pages buttons */
-.searchPages
-{
-    text-align: center;
-}
-
-/* Editables */
-
-.small-glyphicon
-{
-    font-size: 0.7em;
-    color: gray;
-}
-
-.editable-long-input
-{
-    width: 150px;
-}
-
-/* Annotation buttons */
-
-.button-paper-right, .button-paper-wrong
-{
-    border-color: #C0C0C0;
-}
-
-.button-paper-right.active, .button-paper-right.focus
-{
-    background-color: #5CB85C;
-    border-color: #398439;
-}
-
-.button-paper-wrong.active, .button-paper-wrong.focus
-{
-    background-color: #C9302C;
-    border-color: #AC2925;
-}
-
-/* Shamelessly taken from
- * https://github.com/vitalets/x-editable/issues/361 */
-.editable-container.editable-inline {
-    display: inline; 
-}
-
-.editable-input {
-    display: inline; 
-}
-
-.form-group {
-    display: inline;
-    width: 100%;
-}
-
-.editableform .form-control {
-    width: 100%;
-}
-
+/* fonts */
+@import url(http://fonts.googleapis.com/css?family=Open+Sans:300,400,600,300italic,700italic|Neuton);
+body
+{
+    text-align: center;
+    margin: 0px;
+    font-family:"Open Sans", "sans-serif", sans;
+    font-size:14.5px;
+    font-weight:300;
+}
+
+/* boilerplate for links */
+
+a
+{
+    color: #1F4A6E;
+    font-weight:400;
+}
+
+a:link
+{
+    text-decoration: none;
+}
+
+a:hover
+{
+    text-decoration: underline;
+}
+
+/* nicer lists */
+
+ul, .withTriangles
+{
+    list-style-image: url('../blue-triangle.png');
+}
+
+.numPapers
+{
+    color: gray;
+}
+
+/* better titles */
+
+h1, h2, h3, h4
+{
+    font-weight:bold;
+}
+
+h4
+{
+    margin-top:20px;
+}
+
+/* general structure */
+
+#header, #title, #content, #footer
+{
+    text-align: left;
+}
+
+#header
+{
+    /* border: 1px solid b; */
+    background-color: #2A6496; /* #3448A2; */
+    margin: 5px;
+    margin: 0px;
+    /* border-radius: 5px; */
+    padding-top: 5px;
+    padding-bottom: 7px;
+    padding-left: 10px;
+    padding-right: 10px;
+    color: white;
+    font-size:1em;
+}
+
+#content, #subheader, #subfooter
+{
+    max-width: 1030px;
+    min-width: 630px;
+    margin: auto;
+    padding: 0 10px;
+}
+
+#content {
+    padding: 0;
+}
+
+#subheader {
+    line-height:2em;
+}
+
+#sidebar
+{
+    float: right;
+    width: 280px;
+    border-right: 1px solid rgba(192,188,206,1);
+    border-bottom: 1px solid rgba(192,188,206,1);
+
+    left: 0;
+    /* position: fixed; */
+    top: 156px;
+    padding: 15px;
+    padding-left: 5px;
+    padding-top: 7px;
+    bottom: 0px;
+}
+
+#fullPage, #summaryLists
+{
+    min-height: 500px;
+    padding-left: 20px;
+    padding-right: 10px;
+    padding-top: 10px;
+    padding-bottom: 10px;
+    height: auto !important;
+    height:100%;
+    border-top: 1px solid transparent;
+    border-left: 1px solid rgba(192,188,206,1);
+    border-right: 1px solid rgba(192,188,206,1);
+    border-bottom: 1px solid transparent;
+}
+
+#summaryLists, #detailContent
+{
+    margin-right: 292px; 
+}
+
+
+#wrapper
+{
+    min-height: 100%;
+    height: auto !important;
+    height: 100%;
+    width: 100%;
+    position: relative;
+}
+
+/* Dissemin header */
+
+#rightLinks
+{
+    float: right;
+    text-align: right;
+}
+
+#dissemin
+{
+    font-size: 1.2em;
+}
+
+#header a
+{
+    color: white;
+}
+
+/* List of publications */
+
+#summaryLists li, #summaryLists ul
+{
+}
+
+li 
+{
+    line-height:1.5em;
+}
+
+.withTriangles
+{
+    list-style-image: url('../blue-triangle.png');
+    margin-left: 15px;
+}
+
+.withoutTriangles
+{
+    list-style-type: none;
+    list-style-image: none;
+}
+
+#summaryLists ul
+{
+    padding-left: 0px;
+}
+
+.ulContainer
+{
+    border-top: 1px solid rgba(192,188,206,1);
+    padding-left: 5px;
+    padding-right: 5px;
+    margin-right: 15px;
+}
+
+.listYear
+{
+    float:right;
+    font-size: 2.5em;
+    color: rgba(192, 188, 206, 1);
+}
+
+.pubLogo
+{
+    float: left;
+    vertical-align: middle;
+    display: table-cell;
+    height: 70px;
+    width: 52px;
+}
+
+.filldiv
+{
+    display: block;
+    height: 100%;
+    width: 100%;
+    text-decoration: none;
+}
+
+.pubLogoPic-UNK, .pubLogoPic-OK, .pubLogoPic-NOK, .pubLogoPic-OA, .pubLogoPic-PDF, .pubLogoPic-PDF-OK, .pubLogoPic-PDF-NOK
+{
+    height: 100%;
+    width: 100%;
+    background-repeat: no-repeat;
+    background-size: 100%;
+}
+.pubLogoPic-UNK, .pubLogoPic-PDF-NOK
+{
+    background-image: url('../symbol-UNK.png');
+}
+.pubLogoPic-UNK.pubLogoPic-PDF, .pubLogoPic-PDF-OK
+{
+    background-image: url('../symbol-PDF-UNK.png');
+}
+.pubLogoPic-OK
+{
+    background-image: url('../symbol-OK.png');
+}
+.pubLogoPic-OK.pubLogoPic-PDF
+{
+    background-image: url('../symbol-PDF-OK.png');
+}
+.pubLogoPic-NOK
+{
+    background-image: url('../symbol-NOK.png');
+}
+.pubLogoPic-NOK.pubLogoPic-PDF
+{
+    background-image: url('../symbol-PDF-NOK.png');
+}
+.pubLogoPic-OA
+{
+    background-image: url('../symbol-OA.png');
+}
+
+.pubText, .criterionItem
+{
+    margin-top: 15px;
+    margin-bottom: 15px;
+    padding-left: 10px;
+    padding-top: 5px;
+    padding-bottom: 5px;
+}
+
+.pubText
+{
+    margin-left: 60px;
+    border-left: 3px solid #8ECC50;
+    min-height: 55px;
+}
+
+.pubRef
+{
+    color: #6e6e6e;
+    font-size: 0.9em;
+}
+
+.pubRef a
+{
+    color: #272743;
+}
+
+.paperAuthors
+{
+    font-size: 0.95em;
+}
+
+.paperTitle
+{
+    font-size: 1.2em;
+	/* font-family:"Neuton", serif; */
+}
+
+h1.paperTitle {
+	margin-top:0;
+	font-weight:normal;
+}
+
+.abstract {
+	width:500px;
+	font-size:0.9em;
+	font-weight:normal;
+	text-align:justify;
+	margin-left:50px;
+}
+
+.paperDeleteButton, .researcherDeleteButton
+{
+/*    color: white;
+    background-color: grey;*/
+    float: none;
+
+}
+
+.undoDeletePaper
+{
+    line-height: 40px;
+}
+
+/* Policy choices pics */
+
+.policyPic
+{
+    height: 20px;
+    width: 20px;
+    background-repeat: no-repeat;
+    float: left;
+}
+
+.policyPic-can
+{
+    background-image: url('../green-circle.png');
+}
+
+.policyPic-cannot
+{
+    background-image: url('../red-circle.png');
+}
+
+.policyPic-restricted
+{
+    background-image: url('../orange-circle.png');
+}
+
+.policyText
+{
+    margin-left: 25px;
+    min-height: 25px;
+}
+
+/* Criterions in the side bar */
+
+.criterionItem
+{
+    margin-left: 45px;
+    margin-top: 8px;
+    margin-bottom: 3px;
+	padding-left: 3px;
+}
+
+.criterionCross
+{
+    /* font-size: 1.3em; */
+    float: right;
+    padding-right: 5px;
+    margin: auto;
+}
+
+.criterion {
+	clear:both;
+}
+
+.unselectedCriterion, .selectedCriterion
+{
+    height: 55px;
+    padding: 2px;
+    margin: 0px;
+	clear: both;
+}
+
+.unselectedCriterion .pubLogo, .selectedCriterion .pubLogo
+{
+    height: 50px;
+    width: 37px;
+}
+
+.unselectedCriterion
+{
+}
+
+.selectedCriterion
+{
+    border: 2px solid #8ecc50;
+	margin-top: -2px;
+	margin-bottom:-2px;
+}
+
+
+
+/* Other stuff */
+
+#footer
+{
+    width: 100%;
+    border-top: 5px solid #2A6496;
+    padding-left: 30px;
+    padding-right: 30px;
+    font-size: 0.8em;
+    font-family: arial;
+    margin:0;
+}
+
+#footer, .push
+{
+    clear: both;
+}
+
+/* Content and titles */
+
+#actualContent
+{
+    border-top: 3px solid #2A6496; 
+}
+
+#actualContent h2
+{
+    font-size: 1.3em;
+}
+
+#contentTitle
+{
+    font-size: 1.5em;
+}
+
+.detailsTitle
+{
+    font-size: 1.2em;
+}
+
+.detailsContent
+{
+    border-top: 2px solid #2A6496;
+}
+
+.criterion
+{
+    font-size: 1.1em;
+    padding-bottom: 3px;
+}
+
+/* SHERPA source */
+
+.sherpaAcknowledgement
+{
+    text-align: center;
+}
+
+/* Access statistics */
+
+.access-statistics 
+{
+    max-width:600px;
+    height:10px;
+    overflow:hidden;
+    border-radius:10px;
+    margin:8px;
+    margin-bottom:15px;
+    box-shadow:0 0 0 2px #fff, 0 0 0 3px #999;
+}
+
+.accessStats
+{
+    height: 25px;
+    width: 100%;
+    padding-right: 10px;
+}
+
+.access-class-oa, .access-class-ok,
+.access-class-couldbe, .access-class-unk,
+.access-class-closed
+{
+    display: inline-block;
+    height: 100%;
+    height: 25px;
+}
+
+.access-class-oa
+{
+    background-color: #FF870F;
+}
+
+.access-class-ok
+{
+    background-color: #89DB37;
+}
+
+.access-class-couldbe
+{
+    background-color: #FAE43E;
+}
+
+.access-class-unk
+{
+    background-color: #B4B4B4;
+}
+
+.access-class-closed
+{
+    background-color: #999999;
+}
+
+/* Search pages buttons */
+.searchPages
+{
+    text-align: center;
+}
+
+/* Editables */
+
+.small-glyphicon
+{
+    font-size: 0.7em;
+    color: gray;
+}
+
+.editable-long-input
+{
+    width: 150px;
+}
+
+/* Annotation buttons */
+
+.button-paper-right, .button-paper-wrong
+{
+    border-color: #C0C0C0;
+}
+
+.button-paper-right.active, .button-paper-right.focus
+{
+    background-color: #5CB85C;
+    border-color: #398439;
+}
+
+.button-paper-wrong.active, .button-paper-wrong.focus
+{
+    background-color: #C9302C;
+    border-color: #AC2925;
+}
+
+/* Shamelessly taken from
+ * https://github.com/vitalets/x-editable/issues/361 */
+.editable-container.editable-inline {
+    display: inline; 
+}
+
+.editable-input {
+    display: inline; 
+}
+
+.form-group {
+    display: inline;
+    width: 100%;
+}
+
+.editableform .form-control {
+    width: 100%;
+}
+